import groovy.util.*
import kotlinx.team.infra.*
import org.gradle.jvm.tasks.Jar

// atomicfu
buildscript {
    val atomicfuVersion: String by project
    dependencies {
        classpath("org.jetbrains.kotlinx:atomicfu-gradle-plugin:$atomicfuVersion")
    }
}
apply(plugin = "kotlinx-atomicfu")

plugins {
    java
    kotlin("multiplatform")
    id("maven-publish")
    id("kotlinx.team.infra") version "0.3.0-dev-64"
}

repositories {
    mavenCentral()
    jcenter()
}

kotlin {
    jvm {
        withJava()

        val main by compilations.getting {
            kotlinOptions.jvmTarget = "11"
        }

        val test by compilations.getting {
            kotlinOptions.jvmTarget = "11"
        }
    }

    sourceSets {
        val jvmMain by getting {
            kotlin.srcDir("src/jvm/main")

            val kotlinVersion: String by project
            val kotlinxCoroutinesVersion: String by project
            val asmVersion: String by project
            val reflectionsVersion: String by project
            dependencies {
                api("org.jetbrains.kotlin:kotlin-stdlib:$kotlinVersion")
                api("org.jetbrains.kotlin:kotlin-stdlib-common:$kotlinVersion")
                api("org.jetbrains.kotlin:kotlin-reflect:$kotlinVersion")
                api("org.jetbrains.kotlinx:kotlinx-coroutines-core:$kotlinxCoroutinesVersion")
                api("org.ow2.asm:asm-commons:$asmVersion")
                api("org.ow2.asm:asm-util:$asmVersion")
                api("org.reflections:reflections:$reflectionsVersion")
                implementation("net.sourceforge.plantuml:plantuml:1.2021.3")
            }
        }

        val jvmTest by getting {
            kotlin.srcDir("src/jvm/test")

            val junitVersion: String by project
            val jctoolsVersion: String by project
            val mockkVersion: String by project
            dependencies {
                implementation("junit:junit:$junitVersion")
                implementation("org.jctools:jctools-core:$jctoolsVersion")
                implementation("io.mockk:mockk:${mockkVersion}")
            }
        }
    }
}

java {
    sourceCompatibility = JavaVersion.VERSION_11
    targetCompatibility = JavaVersion.VERSION_11
}

sourceSets.main {
    java.srcDirs("src/jvm/main")
}

sourceSets.test {
    java.srcDirs("src/jvm/test")
    resources {
        srcDir("src/jvm/test/resources")
    }
}

tasks {
    replace("jvmSourcesJar", Jar::class).run {
        from(sourceSets["main"].allSource)
    }
    withType<Test> {
        maxParallelForks = 1
<<<<<<< HEAD
        jvmArgs("--add-opens", "java.base/jdk.internal.misc=ALL-UNNAMED",
                "--add-exports", "java.base/jdk.internal.util=ALL-UNNAMED",
                "-Dlincheck.debug.test=true")
=======
        jvmArgs(
            "--add-opens", "java.base/jdk.internal.misc=ALL-UNNAMED",
            "--add-exports", "java.base/jdk.internal.util=ALL-UNNAMED"
        )
>>>>>>> 663856ab
    }

    withType<Jar> {
        manifest {
            val inceptionYear: String by project
            val lastCopyrightYear: String by project
<<<<<<< HEAD
            val version: String by project
            attributes("Copyright" to
                "Copyright (C) 2015 - 2019 Devexperts, LLC\n                                " +
                "Copyright (C) $inceptionYear - $lastCopyrightYear JetBrains, s.r.o.",
                "Implementation-Version" to version
=======
            attributes(
                "Copyright" to
                        "Copyright (C) 2015 - 2019 Devexperts, LLC\n                                " +
                        "Copyright (C) $inceptionYear - $lastCopyrightYear JetBrains, s.r.o."
>>>>>>> 663856ab
            )
        }
    }
}

infra {
    teamcity {
        val name: String by project
        val version: String by project
        libraryStagingRepoDescription = "$name $version"
    }
    publishing {
        include(":")

        libraryRepoUrl = "https://github.com/Kotlin/kotlinx-lincheck"
        sonatype {}
    }
}

mavenPublicationsPom {
    description.set("Lincheck - Framework for testing concurrent data structures")
    val licenceName = "GNU Lesser General Public License v3.0"
    licenses {
        license {
            name.set(licenceName)
            url.set("https://www.gnu.org/licenses/lgpl-3.0.en.html")
            distribution.set("repo")
        }
    }
    withXml {
        removeAllLicencesExceptOne(licenceName)
    }
}

// kotlinx.team.infra adds Apache License, Version 2.0, remove it manually
fun XmlProvider.removeAllLicencesExceptOne(licenceName: String) {
    val licenseList = (asNode()["licenses"] as NodeList)[0] as Node
    val licenses = licenseList["license"] as NodeList
    licenses.filterIsInstance<Node>().forEach { licence ->
        val name = (licence["name"] as NodeList)[0] as Node
        val nameValue = (name.value() as NodeList)[0] as String
        if (nameValue != licenceName) {
            licenseList.remove(licence)
        }
    }
}<|MERGE_RESOLUTION|>--- conflicted
+++ resolved
@@ -93,34 +93,23 @@
     }
     withType<Test> {
         maxParallelForks = 1
-<<<<<<< HEAD
-        jvmArgs("--add-opens", "java.base/jdk.internal.misc=ALL-UNNAMED",
-                "--add-exports", "java.base/jdk.internal.util=ALL-UNNAMED",
-                "-Dlincheck.debug.test=true")
-=======
         jvmArgs(
             "--add-opens", "java.base/jdk.internal.misc=ALL-UNNAMED",
-            "--add-exports", "java.base/jdk.internal.util=ALL-UNNAMED"
+            "--add-exports", "java.base/jdk.internal.util=ALL-UNNAMED",
+            "-Dlincheck.debug.test=true"
         )
->>>>>>> 663856ab
     }
 
     withType<Jar> {
         manifest {
             val inceptionYear: String by project
             val lastCopyrightYear: String by project
-<<<<<<< HEAD
             val version: String by project
-            attributes("Copyright" to
-                "Copyright (C) 2015 - 2019 Devexperts, LLC\n                                " +
-                "Copyright (C) $inceptionYear - $lastCopyrightYear JetBrains, s.r.o.",
-                "Implementation-Version" to version
-=======
             attributes(
                 "Copyright" to
                         "Copyright (C) 2015 - 2019 Devexperts, LLC\n                                " +
-                        "Copyright (C) $inceptionYear - $lastCopyrightYear JetBrains, s.r.o."
->>>>>>> 663856ab
+                        "Copyright (C) $inceptionYear - $lastCopyrightYear JetBrains, s.r.o.",
+                "Implementation-Version" to version
             )
         }
     }
