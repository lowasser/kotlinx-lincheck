/*-
 * #%L
 * Lincheck
 * %%
 * Copyright (C) 2019 JetBrains s.r.o.
 * %%
 * This program is free software: you can redistribute it and/or modify
 * it under the terms of the GNU Lesser General Public License as
 * published by the Free Software Foundation, either version 3 of the
 * License, or (at your option) any later version.
 * 
 * This program is distributed in the hope that it will be useful,
 * but WITHOUT ANY WARRANTY; without even the implied warranty of
 * MERCHANTABILITY or FITNESS FOR A PARTICULAR PURPOSE.  See the
 * GNU General Lesser Public License for more details.
 * 
 * You should have received a copy of the GNU General Lesser Public
 * License along with this program.  If not, see
 * <http://www.gnu.org/licenses/lgpl-3.0.html>.
 * #L%
 */
package org.jetbrains.kotlinx.lincheck.runner

import kotlinx.coroutines.*
import org.jetbrains.kotlinx.lincheck.*
import org.jetbrains.kotlinx.lincheck.execution.*
import org.jetbrains.kotlinx.lincheck.strategy.*
import org.objectweb.asm.*
import java.lang.Exception
import java.lang.reflect.*
import java.util.concurrent.*
import java.util.concurrent.Executors.*
import java.util.concurrent.atomic.*
import kotlin.coroutines.*
import kotlin.coroutines.intrinsics.*
import kotlin.random.*

private typealias SuspensionPointResultWithContinuation = AtomicReference<Pair<kotlin.Result<Any?>, Continuation<Any?>>>

/**
 * This runner executes parallel scenario part in different threads.
 * Supports running scenarios with `suspend` functions.
 *
 * It is pretty useful for stress testing or if you do not care about context switches.
 */
internal open class ParallelThreadsRunner(
    strategy: Strategy,
    testClass: Class<*>,
    validationFunctions: List<Method>,
<<<<<<< HEAD
    private val stateRepresentation: Method?,
    private val useClocks: Boolean? = null
=======
    waits: List<IntArray>?,
    private val timeoutMs: Long // for deadlock recognition
>>>>>>> 3d025291
) : Runner(strategy, testClass, validationFunctions) {
    private lateinit var testInstance: Any
    private val runnerHash = this.hashCode() // helps to distinguish this runner threads from others
    private val executor = newFixedThreadPool(scenario.threads) { TestThread(it, runnerHash) }

    private val completions = List(scenario.threads) { threadId ->
        List(scenario.parallelExecution[threadId].size) { Completion(threadId) }
    }

    private val testThreadExecutions = Array(scenario.threads) { t ->
        TestThreadExecutionGenerator.create(this, t, scenario.parallelExecution[t], completions[t], scenario.hasSuspendableActors())
    }

    init {
        testThreadExecutions.forEach { it.allThreadExecutions = testThreadExecutions }
    }

    private var suspensionPointResults = MutableList<Result>(scenario.threads) { NoResult }

    private val uninitializedThreads = AtomicInteger(scenario.threads) // for threads synchronization
    private var spinningTimeBeforeYield = 1000 // # of loop cycles
    private var yieldInvokedInOnStart = false

    /**
     * Passed as continuation to invoke the suspendable actor from [threadId].
     *
     * If the suspendable actor has follow-up then it's continuation is intercepted after resumption
     * by [ParallelThreadRunnerInterceptor] stored in [context]
     * and [Completion] instance will hold the resumption result and reference to the unintercepted continuation in [resWithCont].
     *
     * [resumeWith] is invoked when the coroutine running this actor completes with result or exception.
     */
    protected inner class Completion(private val threadId: Int) : Continuation<Any?> {
        val resWithCont = SuspensionPointResultWithContinuation(null)

        override val context: CoroutineContext
            get() = ParallelThreadRunnerInterceptor(resWithCont)

        override fun resumeWith(result: kotlin.Result<Any?>) {
            // decrement completed or suspended threads only if the operation was not cancelled and
            // the continuation was not intercepted; it was already decremented before writing `resWithCont` otherwise
            if (!result.cancelledByLincheck()) {
                if (resWithCont.get() === null)
                    completedOrSuspendedThreads.decrementAndGet()
                // write function's final result
                suspensionPointResults[threadId] = createLincheckResult(result, wasSuspended = true)
            }
        }
    }

    /**
     * When suspended actor is resumed by another thread
     * [ParallelThreadRunnerInterceptor.interceptContinuation] is called to intercept it's continuation.
     * Intercepted continuation just writes the result of the suspension point and reference to the unintercepted continuation
     * so that the calling thread could resume this continuation by itself.
     */
    private inner class ParallelThreadRunnerInterceptor(
        private var resWithCont: SuspensionPointResultWithContinuation
    ) : AbstractCoroutineContextElement(ContinuationInterceptor), ContinuationInterceptor {
        override fun <T> interceptContinuation(continuation: Continuation<T>): Continuation<T> {
            return Continuation(EmptyCoroutineContext) { result ->
                // decrement completed or suspended threads only if the operation was not cancelled
                if (!result.cancelledByLincheck()) {
                    completedOrSuspendedThreads.decrementAndGet()
                    resWithCont.set(result to continuation as Continuation<Any?>)
                }
            }
        }
    }

    private fun isLastActor(threadId: Int, actorId: Int) = actorId == scenario.parallelExecution[threadId].size - 1

    private fun reset() {
        testInstance = testClass.newInstance()
        val useClocks = useClocks ?: Random.nextBoolean()
        testThreadExecutions.forEachIndexed { t, ex ->
            ex.testInstance = testInstance
            val threads = scenario.threads
            val actors = scenario.parallelExecution[t].size
            ex.useClocks = useClocks
            ex.curClock = 0
            ex.clocks = Array(actors) { emptyClockArray(threads) }
            ex.results = arrayOfNulls(actors)
        }
        suspensionPointResults = MutableList(scenario.threads) { NoResult }
        completedOrSuspendedThreads.set(0)
        completions.forEach { it.forEach { it.resWithCont.set(null) } }
        uninitializedThreads.set(scenario.threads)
        // update `spinningTimeBeforeYield` adaptively
        if (yieldInvokedInOnStart) {
            spinningTimeBeforeYield = (spinningTimeBeforeYield + 1) / 2
            yieldInvokedInOnStart = false
        } else {
            spinningTimeBeforeYield = (spinningTimeBeforeYield * 2).coerceAtMost(MAX_SPINNING_TIME_BEFORE_YIELD)
        }
    }

    /**
     * Processes the result obtained after the corresponding actor invocation.
     * If the actor has been suspended then the corresponding thread waits in a busy-wait loop
     * for either being resumed by another thread or for the moment when all threads either
     * completed their execution or suspended with no chance to be resumed.
     * Otherwise if the invoked actor completed without suspension, then it just writes it's final result.
     */
    @Suppress("unused")
    fun processInvocationResult(res: Any?, threadId: Int, actorId: Int): Result {
        val finalResult = if (res === COROUTINE_SUSPENDED) {
            val actor = scenario.parallelExecution[threadId][actorId]
            val t = Thread.currentThread() as TestThread
            val cont = t.cont.also { t.cont = null }
            if (actor.cancelOnSuspension && cont !== null && cont.cancelByLincheck()) Cancelled
            else waitAndInvokeFollowUp(threadId, actorId)
        } else createLincheckResult(res)
        if (isLastActor(threadId, actorId) && finalResult !== Suspended)
            completedOrSuspendedThreads.incrementAndGet()
        suspensionPointResults[threadId] = NoResult
        return finalResult
    }

    private fun waitAndInvokeFollowUp(threadId: Int, actorId: Int): Result {
        // Coroutine is suspended. Call method so that strategy can learn it.
        afterCoroutineSuspended(threadId)
        // Tf the suspended method call has a follow-up part after this suspension point,
        // then wait for the resuming thread to write a result of this suspension point
        // as well as the continuation to be executed by this thread;
        // wait for the final result of the method call otherwise.
        val completion = completions[threadId][actorId]
        var i = 1
        while (!canResumeCoroutine(threadId, actorId) || !strategy.canResumeCoroutine(threadId)) {
            // Check whether the scenario is completed and the current suspended operation cannot be resumed.
            if (completedOrSuspendedThreads.get() == scenario.threads) {
                suspensionPointResults[threadId] = NoResult
                return Suspended
            }
            if (i++ % spinningTimeBeforeYield == 0) Thread.yield()
        }
        // Coroutine will be resumed. Call method so that strategy can learn it.
        beforeCoroutineResumed(threadId)
        // Check whether the result of the suspension point with the continuation has been stored
        // by the resuming thread, and invoke the follow-up part in this case
        if (completion.resWithCont.get() !== null) {
            // Suspended thread got result of the suspension point and continuation to resume
            val resumedValue = completion.resWithCont.get().first
            completion.resWithCont.get().second.resumeWith(resumedValue)
        }
        return suspensionPointResults[threadId]
    }

    override fun afterCoroutineSuspended(threadId: Int) {
        completedOrSuspendedThreads.incrementAndGet()
    }

    override fun beforeCoroutineResumed(threadId: Int) {}

    override fun canResumeCoroutine(threadId: Int, actorId: Int): Boolean {
        val completion = completions[threadId][actorId]
        return completion.resWithCont.get() != null || suspensionPointResults[threadId] !== NoResult
    }

    override fun run(): InvocationResult {
        reset()
        val initResults = scenario.initExecution.mapIndexed { i, initActor ->
            executeActor(testInstance, initActor).also {
                executeValidationFunctions(testInstance, validationFunctions) { functionName, exception ->
                    val s = ExecutionScenario(
                        scenario.initExecution.subList(0, i + 1),
                        emptyList(),
                        emptyList()
                    )
                    return ValidationFailureInvocationResult(s, functionName, exception)
                }
            }
        }
        testThreadExecutions.map { executor.submit(it) }.forEach { future ->
            try {
                future.get(timeoutMs, TimeUnit.MILLISECONDS)
            } catch (e: TimeoutException) {
<<<<<<< HEAD
                val threadDump = collectThreadDump()
=======
                val threadDump = Thread.getAllStackTraces().filter { (t, _) -> t is TestThread && t.runnerHash == runnerHash }
>>>>>>> 3d025291
                return DeadlockInvocationResult(threadDump)
            } catch (e: ExecutionException) {
                return UnexpectedExceptionInvocationResult(e.cause!!)
            }
        }
        val parallelResultsWithClock = testThreadExecutions.map { ex ->
            ex.results.zip(ex.clocks).map { ResultWithClock(it.first, HBClock(it.second)) }
        }
        executeValidationFunctions(testInstance, validationFunctions) { functionName, exception ->
            val s = ExecutionScenario(
                scenario.initExecution,
                scenario.parallelExecution,
                emptyList()
            )
            return ValidationFailureInvocationResult(s, functionName, exception)
        }
        val dummyCompletion = Continuation<Any?>(EmptyCoroutineContext) {}
        var postPartSuspended = false
        val postResults = scenario.postExecution.mapIndexed { i, postActor ->
            // no actors are executed after suspension of a post part
            val result = if (postPartSuspended) {
                NoResult
            } else {
                // post part may contain suspendable actors if there aren't any in the parallel part, invoke with dummy continuation
                executeActor(testInstance, postActor, dummyCompletion).also {
                    postPartSuspended = it.wasSuspended
                }
            }
            executeValidationFunctions(testInstance, validationFunctions) { functionName, exception ->
                val s = ExecutionScenario(
                    scenario.initExecution,
                    scenario.parallelExecution,
                    scenario.postExecution.subList(0, i + 1)
                )
                return ValidationFailureInvocationResult(s, functionName, exception)
            }
            result
        }
        val results = ExecutionResult(initResults, parallelResultsWithClock, postResults)
        return CompletedInvocationResult(results)
    }

    override fun onStart(threadId: Int) {
        super.onStart(threadId)
        (Thread.currentThread() as TestThread).threadId = threadId
        uninitializedThreads.decrementAndGet() // this thread has finished initialization
        // wait for other threads to start
        var i = 1
        while (uninitializedThreads.get() != 0) {
            if (i % spinningTimeBeforeYield == 0) {
                yieldInvokedInOnStart = true
                Thread.yield()
            }
            i++
        }
    }

    override fun close() {
        super.close()
        executor.shutdown()
    }

    override fun needsTransformation() = true

    override fun createTransformer(cv: ClassVisitor): ClassVisitor {
        return CancellabilitySupportClassTransformer(cv)
    }

    override fun getStateRepresentation(): String? {
        stateRepresentation?.let { return getMethod(testInstance, it).invoke(testInstance) as String }
        return null
    }

     // For [TestThreadExecution] instances
<<<<<<< HEAD
    class TestThread(r: Runnable) : Thread(r) {
        var threadId: Int = 0
=======
    class TestThread(r: Runnable, val runnerHash: Int) : Thread(r) {
        var iThread: Int = 0
>>>>>>> 3d025291
        var cont: CancellableContinuation<*>? = null
    }
}

private const val MAX_SPINNING_TIME_BEFORE_YIELD = 2_000_000<|MERGE_RESOLUTION|>--- conflicted
+++ resolved
@@ -47,13 +47,10 @@
     strategy: Strategy,
     testClass: Class<*>,
     validationFunctions: List<Method>,
-<<<<<<< HEAD
     private val stateRepresentation: Method?,
-    private val useClocks: Boolean? = null
-=======
+    private val useClocks: Boolean? = null,
     waits: List<IntArray>?,
     private val timeoutMs: Long // for deadlock recognition
->>>>>>> 3d025291
 ) : Runner(strategy, testClass, validationFunctions) {
     private lateinit var testInstance: Any
     private val runnerHash = this.hashCode() // helps to distinguish this runner threads from others
@@ -231,11 +228,7 @@
             try {
                 future.get(timeoutMs, TimeUnit.MILLISECONDS)
             } catch (e: TimeoutException) {
-<<<<<<< HEAD
-                val threadDump = collectThreadDump()
-=======
-                val threadDump = Thread.getAllStackTraces().filter { (t, _) -> t is TestThread && t.runnerHash == runnerHash }
->>>>>>> 3d025291
+                val threadDump = collectThreadDump(runnerHash)
                 return DeadlockInvocationResult(threadDump)
             } catch (e: ExecutionException) {
                 return UnexpectedExceptionInvocationResult(e.cause!!)
@@ -310,13 +303,8 @@
     }
 
      // For [TestThreadExecution] instances
-<<<<<<< HEAD
-    class TestThread(r: Runnable) : Thread(r) {
+    class TestThread(r: Runnable, val runnerHash: Int) : Thread(r) {
         var threadId: Int = 0
-=======
-    class TestThread(r: Runnable, val runnerHash: Int) : Thread(r) {
-        var iThread: Int = 0
->>>>>>> 3d025291
         var cont: CancellableContinuation<*>? = null
     }
 }
