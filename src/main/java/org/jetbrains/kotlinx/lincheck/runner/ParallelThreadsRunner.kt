--- conflicted
+++ resolved
@@ -220,25 +220,13 @@
                 }
             }
         }
-<<<<<<< HEAD
-        testThreadExecutions.map { executor.submit(it) }.forEach { future ->
-            try {
-                future.get(timeoutMs, TimeUnit.MILLISECONDS)
-            } catch (e: TimeoutException) {
-                val threadDump = collectThreadDump(runnerHash)
-                return DeadlockInvocationResult(threadDump)
-            } catch (e: ExecutionException) {
-                return UnexpectedExceptionInvocationResult(e.cause!!)
-            }
-=======
         try {
             executor.submitAndAwait(testThreadExecutions, timeoutMs)
         } catch (e: TimeoutException) {
-            val threadDump = Thread.getAllStackTraces().filter { (t, _) -> t is TestThread && t.runnerHash == runnerHash }
+            val threadDump = collectThreadDump(this)
             return DeadlockInvocationResult(threadDump)
         } catch (e: ExecutionException) {
             return UnexpectedExceptionInvocationResult(e.cause!!)
->>>>>>> 0d13dae1
         }
         val parallelResultsWithClock = testThreadExecutions.map { ex ->
             ex.results.zip(ex.clocks).map { ResultWithClock(it.first, HBClock(it.second)) }
@@ -277,14 +265,8 @@
         return CompletedInvocationResult(results)
     }
 
-<<<<<<< HEAD
     override fun onStart(threadId: Int) {
         super.onStart(threadId)
-        (Thread.currentThread() as TestThread).threadId = threadId
-=======
-    override fun onStart(iThread: Int) {
-        super.onStart(iThread)
->>>>>>> 0d13dae1
         uninitializedThreads.decrementAndGet() // this thread has finished initialization
         // wait for other threads to start
         var i = 1
@@ -307,7 +289,6 @@
     override fun createTransformer(cv: ClassVisitor): ClassVisitor {
         return CancellabilitySupportClassTransformer(cv)
     }
-<<<<<<< HEAD
 
     override fun getStateRepresentation(): String? {
         stateRepresentation?.let { return getMethod(testInstance, it).invoke(testInstance) as String }
@@ -325,14 +306,6 @@
         }
         testThreadExecutions.forEach { it.allThreadExecutions = testThreadExecutions }
     }
-
-     // For [TestThreadExecution] instances
-    class TestThread(r: Runnable, val runnerHash: Int) : Thread(r) {
-        var threadId: Int = 0
-        var cont: CancellableContinuation<*>? = null
-    }
-=======
->>>>>>> 0d13dae1
 }
 
 private const val MAX_SPINNING_TIME_BEFORE_YIELD = 2_000_000