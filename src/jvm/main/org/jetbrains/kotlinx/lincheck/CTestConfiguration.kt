--- conflicted
+++ resolved
@@ -49,15 +49,10 @@
     val verifierClass: Class<out Verifier>,
     val requireStateEquivalenceImplCheck: Boolean,
     val minimizeFailedScenario: Boolean,
-<<<<<<< HEAD
-    val sequentialSpecification: Class<*>?,
-    val timeoutMs: Long,
-    val recoverabilityModel: RecoverabilityModel
-=======
     val sequentialSpecification: Class<*>,
     val timeoutMs: Long,
-    val customScenarios: List<ExecutionScenario>
->>>>>>> 84fc1608
+    val customScenarios: List<ExecutionScenario>,
+    val recoverabilityModel: RecoverabilityModel
 ) {
     abstract fun createStrategy(testClass: Class<*>, scenario: ExecutionScenario, validationFunctions: List<Method>,
                                 stateRepresentationMethod: Method?, verifier: Verifier): Strategy
@@ -81,13 +76,8 @@
                 ann.threads, ann.actorsPerThread, ann.actorsBefore, ann.actorsAfter,
                 ann.generator.java, ann.verifier.java, ann.invocationsPerIteration,
                 ann.requireStateEquivalenceImplCheck, ann.minimizeFailedScenario,
-<<<<<<< HEAD
-                chooseSequentialSpecification(ann.sequentialSpecification.java, testClass), DEFAULT_TIMEOUT_MS,
-                ann.recover.createModel(StrategyRecoveryOptions.STRESS)
-=======
                 chooseSequentialSpecification(ann.sequentialSpecification.java, testClass),
-                DEFAULT_TIMEOUT_MS, emptyList()
->>>>>>> 84fc1608
+                DEFAULT_TIMEOUT_MS, emptyList(), ann.recover.createModel(StrategyRecoveryOptions.STRESS)
             )
         }
     val modelCheckingConfigurations: List<CTestConfiguration> = testClass.getAnnotationsByType(ModelCheckingCTest::class.java)
@@ -97,12 +87,8 @@
                 ann.generator.java, ann.verifier.java, ann.checkObstructionFreedom, ann.hangingDetectionThreshold,
                 ann.invocationsPerIteration, ManagedCTestConfiguration.DEFAULT_GUARANTEES, ann.requireStateEquivalenceImplCheck,
                 ann.minimizeFailedScenario, chooseSequentialSpecification(ann.sequentialSpecification.java, testClass),
-<<<<<<< HEAD
-                DEFAULT_TIMEOUT_MS, DEFAULT_ELIMINATE_LOCAL_OBJECTS, DEFAULT_VERBOSE_TRACE,
+                DEFAULT_TIMEOUT_MS, DEFAULT_ELIMINATE_LOCAL_OBJECTS, DEFAULT_VERBOSE_TRACE, emptyList(),
                 ann.recover.createModel(StrategyRecoveryOptions.MANAGED)
-=======
-                DEFAULT_TIMEOUT_MS, DEFAULT_ELIMINATE_LOCAL_OBJECTS, DEFAULT_VERBOSE_TRACE, emptyList()
->>>>>>> 84fc1608
             )
         }
     return stressConfigurations + modelCheckingConfigurations
