--- conflicted
+++ resolved
@@ -30,44 +30,7 @@
 import org.jetbrains.kotlinx.lincheck.strategy.stress.*
 import org.jetbrains.kotlinx.lincheck.verifier.*
 import org.jetbrains.kotlinx.lincheck.verifier.linearizability.*
-<<<<<<< HEAD
 import kotlin.reflect.*
-=======
-import java.lang.reflect.*
-
-/**
- * Abstract configuration for different lincheck modes.
- */
-abstract class CTestConfiguration(
-    val testClass: Class<*>,
-    val iterations: Int,
-    val threads: Int,
-    val actorsPerThread: Int,
-    val actorsBefore: Int,
-    val actorsAfter: Int,
-    val generatorClass: Class<out ExecutionGenerator>,
-    val verifierClass: Class<out Verifier>,
-    val requireStateEquivalenceImplCheck: Boolean,
-    val minimizeFailedScenario: Boolean,
-    val sequentialSpecification: Class<*>,
-    val timeoutMs: Long,
-    val customScenarios: List<ExecutionScenario>
-) {
-    abstract fun createStrategy(testClass: Class<*>, scenario: ExecutionScenario, validationFunctions: List<Method>,
-                                stateRepresentationMethod: Method?, verifier: Verifier): Strategy
-    companion object {
-        const val DEFAULT_ITERATIONS = 100
-        const val DEFAULT_THREADS = 2
-        const val DEFAULT_ACTORS_PER_THREAD = 5
-        const val DEFAULT_ACTORS_BEFORE = 5
-        const val DEFAULT_ACTORS_AFTER = 5
-        val DEFAULT_EXECUTION_GENERATOR: Class<out ExecutionGenerator?> = RandomExecutionGenerator::class.java
-        val DEFAULT_VERIFIER: Class<out Verifier> = LinearizabilityVerifier::class.java
-        const val DEFAULT_MINIMIZE_ERROR = true
-        const val DEFAULT_TIMEOUT_MS: Long = 10000
-    }
-}
->>>>>>> 9e79fd6d
 
 internal fun createFromTestClassAnnotations(testClass: Class<*>): List<CTestConfiguration> {
     val stressConfigurations: List<CTestConfiguration> = testClass.getAnnotationsByType(StressCTest::class.java)
@@ -81,12 +44,7 @@
                 ann.verifier.java.getConstructor(SequentialSpecification::class.java).newInstance(sequentialSpecification)
             }, ann.invocationsPerIteration,
                 ann.requireStateEquivalenceImplCheck, ann.minimizeFailedScenario,
-<<<<<<< HEAD
-                chooseSequentialSpecification(ann.sequentialSpecification.java, TestClass(testClass)), DEFAULT_TIMEOUT_MS
-=======
-                chooseSequentialSpecification(ann.sequentialSpecification.java, testClass),
-                DEFAULT_TIMEOUT_MS, emptyList()
->>>>>>> 9e79fd6d
+                chooseSequentialSpecification(ann.sequentialSpecification.java, TestClass(testClass)), DEFAULT_TIMEOUT_MS, emptyList()
             )
         }
     val modelCheckingConfigurations: List<CTestConfiguration> = testClass.getAnnotationsByType(ModelCheckingCTest::class.java)
@@ -100,13 +58,8 @@
                 ann.verifier.java.getConstructor(SequentialSpecification::class.java).newInstance(sequentialSpecification)
             }, ann.checkObstructionFreedom, ann.hangingDetectionThreshold,
                 ann.invocationsPerIteration, ManagedCTestConfiguration.DEFAULT_GUARANTEES, ann.requireStateEquivalenceImplCheck,
-<<<<<<< HEAD
                 ann.minimizeFailedScenario, chooseSequentialSpecification(ann.sequentialSpecification.java, TestClass(testClass)),
-                DEFAULT_TIMEOUT_MS, DEFAULT_ELIMINATE_LOCAL_OBJECTS, DEFAULT_VERBOSE_TRACE
-=======
-                ann.minimizeFailedScenario, chooseSequentialSpecification(ann.sequentialSpecification.java, testClass),
                 DEFAULT_TIMEOUT_MS, DEFAULT_ELIMINATE_LOCAL_OBJECTS, DEFAULT_VERBOSE_TRACE, emptyList()
->>>>>>> 9e79fd6d
             )
         }
     return stressConfigurations + modelCheckingConfigurations
