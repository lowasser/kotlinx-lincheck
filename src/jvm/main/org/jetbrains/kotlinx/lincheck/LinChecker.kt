/*
 * #%L
 * Lincheck
 * %%
 * Copyright (C) 2019 JetBrains s.r.o.
 * %%
 * This program is free software: you can redistribute it and/or modify
 * it under the terms of the GNU Lesser General Public License as
 * published by the Free Software Foundation, either version 3 of the
 * License, or (at your option) any later version.
 *
 * This program is distributed in the hope that it will be useful,
 * but WITHOUT ANY WARRANTY; without even the implied warranty of
 * MERCHANTABILITY or FITNESS FOR A PARTICULAR PURPOSE.  See the
 * GNU General Lesser Public License for more details.
 *
 * You should have received a copy of the GNU General Lesser Public
 * License along with this program.  If not, see
 * <http://www.gnu.org/licenses/lgpl-3.0.html>.
 * #L%
 */
package org.jetbrains.kotlinx.lincheck

import org.jetbrains.kotlinx.lincheck.annotations.*
import org.jetbrains.kotlinx.lincheck.execution.*
import org.jetbrains.kotlinx.lincheck.nvm.Crash
import org.jetbrains.kotlinx.lincheck.nvm.Probability
import org.jetbrains.kotlinx.lincheck.strategy.*
import org.jetbrains.kotlinx.lincheck.strategy.stress.StressCTestConfiguration
import org.jetbrains.kotlinx.lincheck.verifier.*
import kotlin.reflect.*

/**
 * This class runs concurrent tests.
 */
class LinChecker (private val testClass: Class<*>, options: Options<*, *>?) {
    private val testStructure = CTestStructure.getFromTestClass(testClass)
    private val testConfigurations: List<CTestConfiguration>
    private val reporter: Reporter

    init {
        val logLevel = options?.logLevel ?: testClass.getAnnotation(LogLevel::class.java)?.value ?: DEFAULT_LOG_LEVEL
        reporter = Reporter(logLevel)
        testConfigurations = if (options != null) listOf(options.createTestConfigurations(testClass))
                             else createFromTestClassAnnotations(testClass)
    }

    /**
     * @throws LincheckAssertionError if the testing data structure is incorrect.
     */
    fun check() {
        val failure = checkImpl() ?: return
        throw LincheckAssertionError(failure)
    }

    /**
     * @return TestReport with information about concurrent test run.
     */
    internal fun checkImpl(): LincheckFailure? {
        check(testConfigurations.isNotEmpty()) { "No Lincheck test configuration to run" }
        for (testCfg in testConfigurations) {
            val failure = testCfg.checkImpl()
            if (failure != null) return failure
        }
        return null
    }

    private fun CTestConfiguration.checkImpl(): LincheckFailure? {
        val exGen = createExecutionGenerator()
        val verifier = createVerifier()
        for (i in customScenarios.indices) {
            val scenario = customScenarios[i]
            scenario.validate()
            reporter.logIteration(i + 1, customScenarios.size, scenario)
            val failure = scenario.run(this, verifier)
            if (failure != null) return failure
        }
        repeat(iterations) { i ->
            Probability.setSeed(i)
            val scenario = exGen.nextExecution()
            scenario.validate()
            reporter.logIteration(i + 1 + customScenarios.size, iterations, scenario)
            val failure = scenario.run(this, verifier)
            if (failure != null) {
                val minimizedFailedIteration = if (!minimizeFailedScenario) failure
                                               else failure.minimize(this)
                reporter.logFailedIteration(minimizedFailedIteration)
                return minimizedFailedIteration
            }
        }
        return null
    }

    // Tries to minimize the specified failing scenario to make the error easier to understand.
    // The algorithm is greedy: it tries to remove one actor from the scenario and checks
    // whether a test with the modified one fails with error as well. If it fails,
    // then the scenario has been successfully minimized, and the algorithm tries to minimize it again, recursively.
    // Otherwise, if no actor can be removed so that the generated test fails, the minimization is completed.
    // Thus, the algorithm works in the linear time of the total number of actors.
    private fun LincheckFailure.minimize(testCfg: CTestConfiguration): LincheckFailure {
        reporter.logScenarioMinimization(scenario)
<<<<<<< HEAD
        for (i in scenario.parallelExecution.indices) {
            for (j in scenario.parallelExecution[i].indices) {
                val newScenario = scenario.copy()
                newScenario.parallelExecution[i].removeAt(j)
                if (newScenario.parallelExecution[i].isEmpty()) {
                    newScenario.parallelExecution.removeAt(i) // remove empty thread
                    newScenario.setThreadIds()
                }
                val newFailedIteration = newScenario.tryMinimize(testCfg, verifier)
                if (newFailedIteration != null) return newFailedIteration.minimize(testCfg, verifier)
            }
        }
        scenario.setThreadIds() // reset thread ids after parallel minimization
        for (i in scenario.initExecution.indices) {
            val newScenario = scenario.copy()
            newScenario.initExecution.removeAt(i)
            val newFailedIteration = newScenario.tryMinimize(testCfg, verifier)
            if (newFailedIteration != null) return newFailedIteration.minimize(testCfg, verifier)
=======
        var minimizedFailure = this
        while (true) {
            minimizedFailure = minimizedFailure.scenario.tryMinimize(testCfg) ?: break
        }
        return minimizedFailure
    }

    private fun ExecutionScenario.tryMinimize(testCfg: CTestConfiguration): LincheckFailure? {
        // Reversed indices to avoid conflicts with in-loop removals
        for (i in parallelExecution.indices.reversed()) {
            for (j in parallelExecution[i].indices.reversed()) {
                val failure = tryMinimize(i + 1, j, testCfg)
                if (failure != null) return failure
            }
        }
        for (j in initExecution.indices.reversed()) {
            val failure = tryMinimize(0, j, testCfg)
            if (failure != null) return failure
>>>>>>> 84fc1608
        }
        for (j in postExecution.indices.reversed()) {
            val failure = tryMinimize(threads + 1, j, testCfg)
            if (failure != null) return failure
        }
<<<<<<< HEAD
        if (testCfg is StressCTestConfiguration &&
            testCfg.recoverabilityModel.crashes &&
            this is IncorrectResultsFailure
        )
            return minimizeCrashes(testCfg, verifier).also { Probability.resetExpectedCrashes() }
        return this
    }

    private fun IncorrectResultsFailure.crashesNumber() = results.crashes.sumBy { it.size }

    private fun IncorrectResultsFailure.minimizeCrashes(
        testCfg: CTestConfiguration,
        verifier: Verifier,
        crashes: Int = crashesNumber() + 1 // +1 here to replace proxy exceptions with normal ones
    ): LincheckFailure {
        Probability.minimizeCrashes(crashes - 1)
        repeat(100) {
            Crash.useProxyCrash = false
            val newIteration = scenario.tryMinimize(testCfg, verifier)
            Crash.useProxyCrash = true
            if (newIteration != null
                && newIteration is IncorrectResultsFailure
                && newIteration.crashesNumber() < crashes
            ) return newIteration.minimizeCrashes(testCfg, verifier, newIteration.crashesNumber())
        }
        return this
    }

    private fun List<Actor>.setThreadId(threadId: Int) = forEach { actor -> actor.setThreadId(threadId) }
    private fun ExecutionScenario.setThreadIds() {
        parallelExecution.forEachIndexed { index, actors -> actors.setThreadId(index + 1) }
        postExecution.setThreadId(parallelExecution.size + 1)
    }

    private fun ExecutionScenario.tryMinimize(testCfg: CTestConfiguration, verifier: Verifier) =
        if (isValid) run(testCfg, verifier) else null
=======
        return null
    }

    private fun ExecutionScenario.tryMinimize(threadId: Int, position: Int, testCfg: CTestConfiguration): LincheckFailure? {
        val newScenario = this.copy()
        val actors = newScenario[threadId] as MutableList<Actor>
        actors.removeAt(position)
        if (actors.isEmpty() && threadId != 0 && threadId != newScenario.threads + 1) {
            // Also remove the empty thread
            newScenario.parallelExecution.removeAt(threadId - 1)
        }
        return if (newScenario.isValid) newScenario.run(testCfg, testCfg.createVerifier()) else null
    }
>>>>>>> 84fc1608

    private fun ExecutionScenario.run(testCfg: CTestConfiguration, verifier: Verifier): LincheckFailure? =
        testCfg.createStrategy(
            testClass = testClass,
            scenario = this,
            validationFunctions = testStructure.validationFunctions,
            stateRepresentationMethod = testStructure.stateRepresentation,
            verifier = verifier
        ).run()

    private fun ExecutionScenario.copy() = ExecutionScenario(
        ArrayList(initExecution),
        parallelExecution.map { ArrayList(it) },
        ArrayList(postExecution)
    )

    private val ExecutionScenario.isValid: Boolean
        get() = !isParallelPartEmpty &&
                (!hasSuspendableActors() || (!hasSuspendableActorsInInitPart && !hasPostPartAndSuspendableActors))

    private fun ExecutionScenario.validate() {
        require(!isParallelPartEmpty) {
            "The generated scenario has empty parallel part"
        }
        if (hasSuspendableActors()) {
            require(!hasSuspendableActorsInInitPart) {
                "The generated scenario for the test class with suspendable methods contains suspendable actors in initial part"
            }
            require(!hasPostPartAndSuspendableActors) {
                "The generated scenario  for the test class with suspendable methods has non-empty post part"
            }
        }
    }

    private val ExecutionScenario.hasSuspendableActorsInInitPart get() =
        initExecution.stream().anyMatch(Actor::isSuspendable)
    private val ExecutionScenario.hasPostPartAndSuspendableActors get() =
        (parallelExecution.stream().anyMatch { actors -> actors.stream().anyMatch { it.isSuspendable } } && postExecution.size > 0)
    private val ExecutionScenario.isParallelPartEmpty get() =
        parallelExecution.map { it.size }.sum() == 0


    private fun CTestConfiguration.createVerifier() =
        verifierClass.getConstructor(Class::class.java).newInstance(sequentialSpecification).also {
            val stateEquivalenceCorrect = it.checkStateEquivalenceImplementation()
            if (!stateEquivalenceCorrect) {
                if (requireStateEquivalenceImplCheck) {
                    val errorMessage = StringBuilder().appendStateEquivalenceViolationMessage(sequentialSpecification).toString()
                    error(errorMessage)
                } else {
                    reporter.logStateEquivalenceViolation(sequentialSpecification)
                }
            }
        }

    private fun CTestConfiguration.createExecutionGenerator() =
        generatorClass.getConstructor(
            CTestConfiguration::class.java,
            CTestStructure::class.java
        ).newInstance(this, testStructure)

    // This companion object is used for backwards compatibility.
    companion object {
        /**
         * Runs the specified concurrent tests. If [options] is null, the provided on
         * the testing class `@...CTest` annotations are used to specify the test parameters.
         *
         * @throws AssertionError if any of the tests fails.
         */
        @JvmOverloads
        @JvmStatic
        fun check(testClass: Class<*>, options: Options<*, *>? = null) {
            LinChecker(testClass, options).check()
        }
    }
}


/**
 * This is a short-cut for the following code:
 * ```
 *  val options = ...
 *  LinChecker.check(testClass, options)
 * ```
 */
fun <O : Options<O, *>> O.check(testClass: Class<*>) = LinChecker.check(testClass, this)

/**
 * This is a short-cut for the following code:
 * ```
 *  val options = ...
 *  LinChecker.check(testClass.java, options)
 * ```
 */
fun <O : Options<O, *>> O.check(testClass: KClass<*>) = this.check(testClass.java)

internal fun <O : Options<O, *>> O.checkImpl(testClass: Class<*>) = LinChecker(testClass, this).checkImpl()<|MERGE_RESOLUTION|>--- conflicted
+++ resolved
@@ -99,26 +99,6 @@
     // Thus, the algorithm works in the linear time of the total number of actors.
     private fun LincheckFailure.minimize(testCfg: CTestConfiguration): LincheckFailure {
         reporter.logScenarioMinimization(scenario)
-<<<<<<< HEAD
-        for (i in scenario.parallelExecution.indices) {
-            for (j in scenario.parallelExecution[i].indices) {
-                val newScenario = scenario.copy()
-                newScenario.parallelExecution[i].removeAt(j)
-                if (newScenario.parallelExecution[i].isEmpty()) {
-                    newScenario.parallelExecution.removeAt(i) // remove empty thread
-                    newScenario.setThreadIds()
-                }
-                val newFailedIteration = newScenario.tryMinimize(testCfg, verifier)
-                if (newFailedIteration != null) return newFailedIteration.minimize(testCfg, verifier)
-            }
-        }
-        scenario.setThreadIds() // reset thread ids after parallel minimization
-        for (i in scenario.initExecution.indices) {
-            val newScenario = scenario.copy()
-            newScenario.initExecution.removeAt(i)
-            val newFailedIteration = newScenario.tryMinimize(testCfg, verifier)
-            if (newFailedIteration != null) return newFailedIteration.minimize(testCfg, verifier)
-=======
         var minimizedFailure = this
         while (true) {
             minimizedFailure = minimizedFailure.scenario.tryMinimize(testCfg) ?: break
@@ -137,50 +117,16 @@
         for (j in initExecution.indices.reversed()) {
             val failure = tryMinimize(0, j, testCfg)
             if (failure != null) return failure
->>>>>>> 84fc1608
         }
         for (j in postExecution.indices.reversed()) {
             val failure = tryMinimize(threads + 1, j, testCfg)
             if (failure != null) return failure
         }
-<<<<<<< HEAD
         if (testCfg is StressCTestConfiguration &&
             testCfg.recoverabilityModel.crashes &&
             this is IncorrectResultsFailure
-        )
-            return minimizeCrashes(testCfg, verifier).also { Probability.resetExpectedCrashes() }
-        return this
-    }
-
-    private fun IncorrectResultsFailure.crashesNumber() = results.crashes.sumBy { it.size }
-
-    private fun IncorrectResultsFailure.minimizeCrashes(
-        testCfg: CTestConfiguration,
-        verifier: Verifier,
-        crashes: Int = crashesNumber() + 1 // +1 here to replace proxy exceptions with normal ones
-    ): LincheckFailure {
-        Probability.minimizeCrashes(crashes - 1)
-        repeat(100) {
-            Crash.useProxyCrash = false
-            val newIteration = scenario.tryMinimize(testCfg, verifier)
-            Crash.useProxyCrash = true
-            if (newIteration != null
-                && newIteration is IncorrectResultsFailure
-                && newIteration.crashesNumber() < crashes
-            ) return newIteration.minimizeCrashes(testCfg, verifier, newIteration.crashesNumber())
-        }
-        return this
-    }
-
-    private fun List<Actor>.setThreadId(threadId: Int) = forEach { actor -> actor.setThreadId(threadId) }
-    private fun ExecutionScenario.setThreadIds() {
-        parallelExecution.forEachIndexed { index, actors -> actors.setThreadId(index + 1) }
-        postExecution.setThreadId(parallelExecution.size + 1)
-    }
-
-    private fun ExecutionScenario.tryMinimize(testCfg: CTestConfiguration, verifier: Verifier) =
-        if (isValid) run(testCfg, verifier) else null
-=======
+        ) return minimizeCrashes(testCfg).also { Probability.resetExpectedCrashes() }
+
         return null
     }
 
@@ -192,9 +138,38 @@
             // Also remove the empty thread
             newScenario.parallelExecution.removeAt(threadId - 1)
         }
-        return if (newScenario.isValid) newScenario.run(testCfg, testCfg.createVerifier()) else null
-    }
->>>>>>> 84fc1608
+        return newScenario.runTryMinimize(testCfg)
+    }
+
+    private fun ExecutionScenario.runTryMinimize(testCfg: CTestConfiguration): LincheckFailure? {
+        setThreadIds()
+        return if (isValid) run(testCfg, testCfg.createVerifier()) else null
+    }
+
+    private fun IncorrectResultsFailure.crashesNumber() = results.crashes.sumBy { it.size }
+
+    private fun IncorrectResultsFailure.minimizeCrashes(
+        testCfg: CTestConfiguration,
+        crashes: Int = crashesNumber() + 1 // +1 here to replace proxy exceptions with normal ones
+    ): LincheckFailure? {
+        Probability.minimizeCrashes(crashes - 1)
+        repeat(100) {
+            Crash.useProxyCrash = false
+            val newIteration = scenario.runTryMinimize(testCfg)
+            Crash.useProxyCrash = true
+            if (newIteration != null
+                && newIteration is IncorrectResultsFailure
+                && newIteration.crashesNumber() < crashes
+            ) return newIteration.minimizeCrashes(testCfg, newIteration.crashesNumber())
+        }
+        return null
+    }
+
+    private fun List<Actor>.setThreadId(threadId: Int) = forEach { actor -> actor.setThreadId(threadId) }
+    private fun ExecutionScenario.setThreadIds() {
+        parallelExecution.forEachIndexed { index, actors -> actors.setThreadId(index + 1) }
+        postExecution.setThreadId(parallelExecution.size + 1)
+    }
 
     private fun ExecutionScenario.run(testCfg: CTestConfiguration, verifier: Verifier): LincheckFailure? =
         testCfg.createStrategy(
