--- conflicted
+++ resolved
@@ -95,46 +95,6 @@
     // Thus, the algorithm works in the linear time of the total number of actors.
     private fun LincheckFailure.minimize(testCfg: CTestConfiguration): LincheckFailure {
         reporter.logScenarioMinimization(scenario)
-<<<<<<< HEAD
-        val parallelExecution = scenario.parallelExecution.map { it.toMutableList() }.toMutableList()
-        val initExecution = scenario.initExecution.toMutableList()
-        val postExecution = scenario.postExecution.toMutableList()
-        for (i in scenario.parallelExecution.indices) {
-            for (j in scenario.parallelExecution[i].indices) {
-                val newParallelExecution = parallelExecution.map { it.toMutableList() }.toMutableList()
-                newParallelExecution[i].removeAt(j)
-                if (newParallelExecution[i].isEmpty()) newParallelExecution.removeAt(i) // remove empty thread
-                val newScenario = ExecutionScenario(
-                        initExecution,
-                        newParallelExecution,
-                        postExecution
-                )
-                val newFailedIteration = newScenario.tryMinimize(testCfg, verifier)
-                if (newFailedIteration != null) return newFailedIteration.minimize(testCfg, verifier)
-            }
-        }
-        for (i in scenario.initExecution.indices) {
-            val newInitExecution = initExecution.toMutableList()
-            newInitExecution.removeAt(i)
-            val newScenario = ExecutionScenario(
-                    newInitExecution,
-                    parallelExecution,
-                    postExecution
-            )
-            val newFailedIteration = newScenario.tryMinimize(testCfg, verifier)
-            if (newFailedIteration != null) return newFailedIteration.minimize(testCfg, verifier)
-        }
-        for (i in scenario.postExecution.indices) {
-            val newPostExecution = postExecution.toMutableList()
-            newPostExecution.removeAt(i)
-            val newScenario = ExecutionScenario(
-                    initExecution,
-                    parallelExecution,
-                    newPostExecution
-            )
-            val newFailedIteration = newScenario.tryMinimize(testCfg, verifier)
-            if (newFailedIteration != null) return newFailedIteration.minimize(testCfg, verifier)
-=======
         var minimizedFailure = this
         while (true) {
             minimizedFailure = minimizedFailure.scenario.tryMinimize(testCfg) ?: break
@@ -157,18 +117,21 @@
         for (j in postExecution.indices.reversed()) {
             val failure = tryMinimize(threads + 1, j, testCfg)
             if (failure != null) return failure
->>>>>>> 9e79fd6d
         }
         return null
     }
 
     private fun ExecutionScenario.tryMinimize(threadId: Int, position: Int, testCfg: CTestConfiguration): LincheckFailure? {
-        val newScenario = this.copy()
+        var newScenario = this.copy()
         val actors = newScenario[threadId] as MutableList<Actor>
         actors.removeAt(position)
         if (actors.isEmpty() && threadId != 0 && threadId != newScenario.threads + 1) {
             // Also remove the empty thread
-            newScenario.parallelExecution.removeAt(threadId - 1)
+            newScenario = ExecutionScenario(
+                    newScenario.initExecution,
+                    newScenario.parallelExecution.filterIndexed{id, _ -> id != threadId - 1},
+                    newScenario.postExecution
+            )
         }
         return if (newScenario.isValid) {
             val verifier = testCfg.createVerifier(checkStateEquivalence = false)
@@ -217,13 +180,8 @@
         parallelExecution.map { it.size }.sum() == 0
 
 
-<<<<<<< HEAD
-    private fun CTestConfiguration.createVerifier() =
+    private fun CTestConfiguration.createVerifier(checkStateEquivalence: Boolean) =
         verifierGenerator(this.sequentialSpecification).also {
-            if (requireStateEquivalenceImplCheck) it.checkStateEquivalenceImplementation()
-=======
-    private fun CTestConfiguration.createVerifier(checkStateEquivalence: Boolean) =
-        verifierClass.getConstructor(Class::class.java).newInstance(sequentialSpecification).also {
             if (!checkStateEquivalence) return@also
             val stateEquivalenceCorrect = it.checkStateEquivalenceImplementation()
             if (!stateEquivalenceCorrect) {
@@ -234,7 +192,6 @@
                     reporter.logStateEquivalenceViolation(sequentialSpecification)
                 }
             }
->>>>>>> 9e79fd6d
         }
 
     private fun CTestConfiguration.createExecutionGenerator() =
