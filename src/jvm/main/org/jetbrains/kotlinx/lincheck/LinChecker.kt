/*
 * #%L
 * Lincheck
 * %%
 * Copyright (C) 2019 JetBrains s.r.o.
 * %%
 * This program is free software: you can redistribute it and/or modify
 * it under the terms of the GNU Lesser General Public License as
 * published by the Free Software Foundation, either version 3 of the
 * License, or (at your option) any later version.
 *
 * This program is distributed in the hope that it will be useful,
 * but WITHOUT ANY WARRANTY; without even the implied warranty of
 * MERCHANTABILITY or FITNESS FOR A PARTICULAR PURPOSE.  See the
 * GNU General Lesser Public License for more details.
 *
 * You should have received a copy of the GNU General Lesser Public
 * License along with this program.  If not, see
 * <http://www.gnu.org/licenses/lgpl-3.0.html>.
 * #L%
 */
package org.jetbrains.kotlinx.lincheck

import org.jetbrains.kotlinx.lincheck.annotations.*
import org.jetbrains.kotlinx.lincheck.execution.*
import org.jetbrains.kotlinx.lincheck.strategy.*
import org.jetbrains.kotlinx.lincheck.strategy.managed.modelchecking.ModelCheckingCTestConfiguration
import org.jetbrains.kotlinx.lincheck.verifier.*
import kotlin.reflect.*

/**
 * This class runs concurrent tests.
 */
class LinChecker (private val testClass: Class<*>, options: Options<*, *>?) {
    private val testStructure = CTestStructure.getFromTestClass(testClass)
    private val testConfigurations: List<CTestConfiguration>
    private val reporter: Reporter

    init {
        val logLevel = options?.logLevel ?: testClass.getAnnotation(LogLevel::class.java)?.value ?: DEFAULT_LOG_LEVEL
        reporter = Reporter(logLevel)
        testConfigurations = if (options != null) listOf(options.createTestConfigurations(testClass))
                             else createFromTestClassAnnotations(testClass)
    }

    /**
     * @throws LincheckAssertionError if the testing data structure is incorrect.
     */
    fun check() {
        val failure = checkImpl() ?: return
        throw LincheckAssertionError(failure)
    }

    /**
     * @return TestReport with information about concurrent test run.
     */
    internal fun checkImpl(): LincheckFailure? {
        check(testConfigurations.isNotEmpty()) { "No Lincheck test configuration to run" }
        for (testCfg in testConfigurations) {
            val failure = testCfg.checkImpl()
            if (failure != null) return failure
        }
        return null
    }

    private fun CTestConfiguration.checkImpl(): LincheckFailure? {
        val exGen = createExecutionGenerator(testStructure.randomProvider)
        for (i in customScenarios.indices) {
            val verifier = createVerifier()
            val scenario = customScenarios[i]
            scenario.validate()
            reporter.logIteration(i + 1, customScenarios.size, scenario)
            val failure = scenario.run(this, verifier)
            if (failure != null) return failure
        }
        var verifier = createVerifier()
        repeat(iterations) { i ->
            // For performance reasons, verifier re-uses LTS from previous iterations.
            // This behaviour is similar to a memory leak and can potentially cause OutOfMemoryError.
            // This is why we periodically create a new verifier to still have increased performance
            // from re-using LTS and limit the size of potential memory leak.
            // https://github.com/Kotlin/kotlinx-lincheck/issues/124
            if ((i + 1) % VERIFIER_REFRESH_CYCLE == 0)
                verifier = createVerifier()
            val scenario = exGen.nextExecution()
            scenario.validate()
            reporter.logIteration(i + 1 + customScenarios.size, iterations, scenario)
            val failure = scenario.run(this, verifier)
            if (failure != null) {
<<<<<<< HEAD
                val minimizedFailedIteration = if (!minimizeFailedScenario) failure
                                               else failure.minimize(this)
                if (ideaPluginEnabled()) {
                    reporter.logFailedIterationWarn(minimizedFailedIteration)
                    minimizedFailedIteration.scenario.run(this, verifier, replay = true)
                } else {
                    reporter.logFailedIteration(minimizedFailedIteration)
                }
=======
                val minimizedFailedIteration = if (!minimizeFailedScenario) failure else failure.minimize(this)
                reporter.logFailedIteration(minimizedFailedIteration)
>>>>>>> 663856ab
                return minimizedFailedIteration
            }
        }
        return null
    }

    // Tries to minimize the specified failing scenario to make the error easier to understand.
    // The algorithm is greedy: it tries to remove one actor from the scenario and checks
    // whether a test with the modified one fails with error as well. If it fails,
    // then the scenario has been successfully minimized, and the algorithm tries to minimize it again, recursively.
    // Otherwise, if no actor can be removed so that the generated test fails, the minimization is completed.
    // Thus, the algorithm works in the linear time of the total number of actors.
    private fun LincheckFailure.minimize(testCfg: CTestConfiguration): LincheckFailure {
        reporter.logScenarioMinimization(scenario)
        var minimizedFailure = this
        while (true) {
            minimizedFailure = minimizedFailure.scenario.tryMinimize(testCfg) ?: break
        }
        return minimizedFailure
    }

    private fun ExecutionScenario.tryMinimize(testCfg: CTestConfiguration): LincheckFailure? {
        // Reversed indices to avoid conflicts with in-loop removals
        for (i in parallelExecution.indices.reversed()) {
            for (j in parallelExecution[i].indices.reversed()) {
                val failure = tryMinimize(i + 1, j, testCfg)
                if (failure != null) return failure
            }
        }
        for (j in initExecution.indices.reversed()) {
            val failure = tryMinimize(0, j, testCfg)
            if (failure != null) return failure
        }
        for (j in postExecution.indices.reversed()) {
            val failure = tryMinimize(threads + 1, j, testCfg)
            if (failure != null) return failure
        }
        return null
    }

    private fun ExecutionScenario.tryMinimize(threadId: Int, position: Int, testCfg: CTestConfiguration): LincheckFailure? {
        val newScenario = this.copy()
        val actors = newScenario[threadId] as MutableList<Actor>
        actors.removeAt(position)
        if (actors.isEmpty() && threadId != 0 && threadId != newScenario.threads + 1) {
            // Also remove the empty thread
            newScenario.parallelExecution.removeAt(threadId - 1)
        }
        return if (newScenario.isValid) {
            val verifier = testCfg.createVerifier()
            newScenario.run(testCfg, verifier)
        } else null
    }

    private fun ExecutionScenario.run(testCfg: CTestConfiguration, verifier: Verifier, replay: Boolean = false): LincheckFailure? =
        testCfg.apply {
            (this as? ModelCheckingCTestConfiguration)?.also { it.replay = replay }
        }.createStrategy(
            testClass = testClass,
            scenario = this,
            validationFunctions = testStructure.validationFunctions,
            stateRepresentationMethod = testStructure.stateRepresentation,
            verifier = verifier
        ).run()

    private fun ExecutionScenario.copy() = ExecutionScenario(
        ArrayList(initExecution),
        parallelExecution.map { ArrayList(it) },
        ArrayList(postExecution)
    )

    private val ExecutionScenario.isValid: Boolean
        get() = !isParallelPartEmpty &&
                (!hasSuspendableActors() || (!hasSuspendableActorsInInitPart && !hasPostPartAndSuspendableActors))

    private fun ExecutionScenario.validate() {
        require(!isParallelPartEmpty) {
            "The generated scenario has empty parallel part"
        }
        if (hasSuspendableActors()) {
            require(!hasSuspendableActorsInInitPart) {
                "The generated scenario for the test class with suspendable methods contains suspendable actors in initial part"
            }
            require(!hasPostPartAndSuspendableActors) {
                "The generated scenario  for the test class with suspendable methods has non-empty post part"
            }
        }
    }

    private val ExecutionScenario.hasSuspendableActorsInInitPart get() =
        initExecution.stream().anyMatch(Actor::isSuspendable)
    private val ExecutionScenario.hasPostPartAndSuspendableActors get() =
        (parallelExecution.stream().anyMatch { actors -> actors.stream().anyMatch { it.isSuspendable } } && postExecution.size > 0)
    private val ExecutionScenario.isParallelPartEmpty get() =
        parallelExecution.map { it.size }.sum() == 0


    private fun CTestConfiguration.createVerifier() =
        verifierClass.getConstructor(Class::class.java).newInstance(sequentialSpecification)

    private fun CTestConfiguration.createExecutionGenerator(randomProvider: RandomProvider) =
        generatorClass.getConstructor(
            CTestConfiguration::class.java,
            CTestStructure::class.java,
            RandomProvider::class.java
        ).newInstance(this, testStructure, randomProvider)

    // This companion object is used for backwards compatibility.
    companion object {
        /**
         * Runs the specified concurrent tests. If [options] is null, the provided on
         * the testing class `@...CTest` annotations are used to specify the test parameters.
         *
         * @throws AssertionError if any of the tests fails.
         */
        @JvmOverloads
        @JvmStatic
        fun check(testClass: Class<*>, options: Options<*, *>? = null) {
            LinChecker(testClass, options).check()
        }

        private const val VERIFIER_REFRESH_CYCLE = 100
    }
}


/**
 * This is a short-cut for the following code:
 * ```
 *  val options = ...
 *  LinChecker.check(testClass, options)
 * ```
 */
fun <O : Options<O, *>> O.check(testClass: Class<*>) = LinChecker.check(testClass, this)

/**
 * This is a short-cut for the following code:
 * ```
 *  val options = ...
 *  LinChecker.check(testClass.java, options)
 * ```
 */
fun <O : Options<O, *>> O.check(testClass: KClass<*>) = this.check(testClass.java)

internal fun <O : Options<O, *>> O.checkImpl(testClass: Class<*>) = LinChecker(testClass, this).checkImpl()<|MERGE_RESOLUTION|>--- conflicted
+++ resolved
@@ -87,19 +87,13 @@
             reporter.logIteration(i + 1 + customScenarios.size, iterations, scenario)
             val failure = scenario.run(this, verifier)
             if (failure != null) {
-<<<<<<< HEAD
-                val minimizedFailedIteration = if (!minimizeFailedScenario) failure
-                                               else failure.minimize(this)
+                val minimizedFailedIteration = if (!minimizeFailedScenario) failure else failure.minimize(this)
                 if (ideaPluginEnabled()) {
                     reporter.logFailedIterationWarn(minimizedFailedIteration)
                     minimizedFailedIteration.scenario.run(this, verifier, replay = true)
                 } else {
                     reporter.logFailedIteration(minimizedFailedIteration)
                 }
-=======
-                val minimizedFailedIteration = if (!minimizeFailedScenario) failure else failure.minimize(this)
-                reporter.logFailedIteration(minimizedFailedIteration)
->>>>>>> 663856ab
                 return minimizedFailedIteration
             }
         }
