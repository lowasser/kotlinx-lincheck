/*-
 * #%L
 * Lincheck
 * %%
 * Copyright (C) 2019 - 2020 JetBrains s.r.o.
 * %%
 * This program is free software: you can redistribute it and/or modify
 * it under the terms of the GNU Lesser General Public License as
 * published by the Free Software Foundation, either version 3 of the
 * License, or (at your option) any later version.
 * 
 * This program is distributed in the hope that it will be useful,
 * but WITHOUT ANY WARRANTY; without even the implied warranty of
 * MERCHANTABILITY or FITNESS FOR A PARTICULAR PURPOSE.  See the
 * GNU General Lesser Public License for more details.
 * 
 * You should have received a copy of the GNU General Lesser Public
 * License along with this program.  If not, see
 * <http://www.gnu.org/licenses/lgpl-3.0.html>.
 * #L%
 */
package org.jetbrains.kotlinx.lincheck.strategy.managed

import org.jetbrains.kotlinx.lincheck.*
import org.jetbrains.kotlinx.lincheck.execution.*
import java.util.*
import kotlin.math.*

@Synchronized // we should avoid concurrent executions to keep `objectNumeration` consistent
internal fun StringBuilder.appendTrace(
    scenario: ExecutionScenario,
    results: ExecutionResult?,
    trace: Trace
) {
    val startTraceGraphNode = constructTraceGraph(scenario, results, trace)

    appendln(PARALLEL_PART_TITLE)
    val traceRepresentation = traceGraphToRepresentationList(startTraceGraphNode, false)
    appendTraceRepresentation(scenario, traceRepresentation)
    appendln()

    appendln()
    appendln(DETAILED_PARALLEL_PART_TITLE)
    val traceRepresentationVerbose = traceGraphToRepresentationList(startTraceGraphNode, true)
    appendTraceRepresentation(scenario, traceRepresentationVerbose)

    objectNumeration.clear() // clear the numeration at the end to avoid memory leaks
}

private fun StringBuilder.appendTraceRepresentation(
    scenario: ExecutionScenario,
    traceRepresentation: List<TraceEventRepresentation>
) {
    val traceRepresentationSplitted = splitToColumns(scenario.threads, traceRepresentation)
    append(printInColumnsCustom(traceRepresentationSplitted) {
        StringBuilder().apply {
            for (i in it.indices) {
                append(if (i == 0) "| " else " | ")
                append(it[i])
            }
            append(" |")
        }.toString()
    })
}

/**
 * Convert trace events to the final form of a matrix of strings.
 */
private fun splitToColumns(nThreads: Int, traceRepresentation: List<TraceEventRepresentation>): List<List<String>> {
    val result = List(nThreads) { mutableListOf<String>() }
    for (event in traceRepresentation) {
        val columnId = event.iThread
        // write message in an appropriate column
        result[columnId].add(event.representation)
        val neededSize = result[columnId].size
        // establish columns size equals
        for (column in result)
            if (column.size != neededSize)
                column.add("")
    }
    return result
}

/**
 * Constructs a trace graph based on the provided [trace].
 * Returns the node corresponding to the starting trace event.
 *
 * A trace graph consists of two types of edges:
 * `next` edges form a single-directed list in which the order of events is the same as in [trace].
 * `internalEvents` edges form a directed forest.
 */
internal fun constructTraceGraph(scenario: ExecutionScenario, results: ExecutionResult?, trace: Trace): TraceNode? {
    val tracePoints = trace.trace
    // last events that were executed for each thread. It is either thread finish events or events before crash
    val lastExecutedEvents = IntArray(scenario.threads) { iThread ->
        tracePoints.mapIndexed { i, e -> Pair(i, e) }.lastOrNull { it.second.iThread == iThread }?.first ?: -1
    }
    // last actor that was handled for each thread
    val lastHandledActor = IntArray(scenario.threads) { -1 }
    // actor nodes for each actor in each thread
    val actorNodes = Array(scenario.threads) { Array<ActorNode?>(scenario.parallelExecution[it].size) { null } }
    // call nodes for each method call
    val callNodes = mutableMapOf<Int, CallNode>()
    // all trace nodes in order corresponding to `tracePoints`
    val traceGraphNodes = mutableListOf<TraceNode>()

    for (eventId in tracePoints.indices) {
        val event = tracePoints[eventId]
        val iThread = event.iThread
        val actorId = event.actorId
        // add all actors that started since the last event
        while (lastHandledActor[iThread] < min(actorId, scenario.parallelExecution[iThread].lastIndex)) {
            val nextActor = ++lastHandledActor[iThread]
            // create new actor node actor
            val actorNode = traceGraphNodes.createAndAppend { lastNode ->
                ActorNode(iThread, lastNode, 0, scenario.parallelExecution[iThread][nextActor], results[iThread, nextActor])
            }
            actorNodes[iThread][nextActor] = actorNode
            traceGraphNodes.add(actorNode)
        }
        // add the event
        when (event) {
            // simpler code for FinishEvent, because it does not have actorId or callStackTrace
            is FinishThreadTracePoint -> traceGraphNodes.createAndAppend { lastNode ->
                TraceLeafEvent(iThread, lastNode, 1, event)
            }

            else -> {
                var innerNode: TraceInnerNode = actorNodes[iThread][actorId]!!
                for (call in event.callStackTrace) {
                    val callId = call.identifier
                    // Switch events that happen as a first event of the method are lifted out of the method in the trace
                    if (!callNodes.containsKey(callId) && event is SwitchEventTracePoint) break
                    val callNode = callNodes.computeIfAbsent(callId) {
                        // create a new call node if needed
                        val result = traceGraphNodes.createAndAppend { lastNode ->
                            CallNode(iThread, lastNode, innerNode.callDepth + 1, call.call)
                        }
                        // make it a child of the previous node
                        innerNode.addInternalEvent(result)
                        result
                    }
                    innerNode = callNode
                }
                val isLastExecutedEvent = eventId == lastExecutedEvents[iThread]
                val node = traceGraphNodes.createAndAppend { lastNode ->
                    TraceLeafEvent(iThread, lastNode, innerNode.callDepth + 1, event, isLastExecutedEvent)
                }
                innerNode.addInternalEvent(node)
            }
        }
    }
    // add an ActorResultNode to each actor, because did not know where actor ends before
    for (iThread in actorNodes.indices)
        for (actorId in actorNodes[iThread].indices) {
            actorNodes[iThread][actorId]?.let {
                // insert an ActorResultNode between the last actor event and the next event after it
                val lastEvent = it.lastInternalEvent
                val lastEventNext = lastEvent.next
                val resultNode = ActorResultNode(iThread, lastEvent, it.callDepth + 1, results[iThread, actorId])
                it.addInternalEvent(resultNode)
                resultNode.next = lastEventNext
            }
        }
    return traceGraphNodes.firstOrNull()
}

private operator fun ExecutionResult?.get(iThread: Int, actorId: Int): Result? =
    if (this == null) null else this.parallelResults[iThread][actorId]

/**
 * Create a new trace node and add it to the end of the list.
 */
private fun <T : TraceNode> MutableList<TraceNode>.createAndAppend(constructor: (lastNode: TraceNode?) -> T): T =
    constructor(lastOrNull()).also { add(it) }

private fun traceGraphToRepresentationList(
    startNode: TraceNode?,
    verboseTrace: Boolean
): List<TraceEventRepresentation> {
    var curNode: TraceNode? = startNode
    val traceRepresentation = mutableListOf<TraceEventRepresentation>()
    while (curNode != null) {
        curNode = curNode.addRepresentationTo(traceRepresentation, verboseTrace)
    }
    return traceRepresentation
}

internal sealed class TraceNode(
    val iThread: Int,
    last: TraceNode?,
    val callDepth: Int // for tree indentation
) {
    // `next` edges form an ordered single-directed event list
    var next: TraceNode? = null

    // `lastInternalEvent` helps to skip internal events if an actor or a method call can be compressed
    abstract val lastInternalEvent: TraceNode

    // `lastState` helps to find the last state needed for the compression
    abstract val lastState: String?

    // whether the internal events should be reported
    abstract fun shouldBeExpanded(verboseTrace: Boolean): Boolean

    init {
        last?.let {
            it.next = this
        }
    }

    /**
     * Adds this node representation to the [traceRepresentation] and returns the next node to be processed.
     */
    abstract fun addRepresentationTo(
        traceRepresentation: MutableList<TraceEventRepresentation>,
        verboseTrace: Boolean
    ): TraceNode?
}

internal class TraceLeafEvent(
    iThread: Int,
    last: TraceNode?,
    callDepth: Int,
<<<<<<< HEAD
    val event: TracePoint,
    lastExecutedEvent: Boolean = false
) : TraceNode(iThread, last, verboseTrace, callDepth) {
    override val lastState: String? = if (event is StateRepresentationTracePoint) event.stateRepresentation else null
=======
    private val event: TracePoint,
    private val lastExecutedEvent: Boolean = false
) : TraceNode(iThread, last, callDepth) {
    override val lastState: String? =
        if (event is StateRepresentationTracePoint) event.stateRepresentation else null
>>>>>>> 663856ab
    override val lastInternalEvent: TraceNode = this
    override fun shouldBeExpanded(verboseTrace: Boolean): Boolean {
        return lastExecutedEvent || event is SwitchEventTracePoint || verboseTrace
    }

    override fun addRepresentationTo(
        traceRepresentation: MutableList<TraceEventRepresentation>,
        verboseTrace: Boolean
    ): TraceNode? {
        val representation = traceIndentation() + event.toString()
        traceRepresentation.add(TraceEventRepresentation(iThread, representation))
        return next
    }
}

<<<<<<< HEAD
internal abstract class TraceInnerNode(iThread: Int, last: TraceNode?, verboseTrace: Boolean, callDepth: Int)
    : TraceNode(iThread, last, verboseTrace,callDepth) {
=======
private abstract class TraceInnerNode(iThread: Int, last: TraceNode?, callDepth: Int) :
    TraceNode(iThread, last, callDepth) {
>>>>>>> 663856ab
    override val lastState: String?
        get() = internalEvents.map { it.lastState }.lastOrNull { it != null }
    override val lastInternalEvent: TraceNode
        get() = if (internalEvents.isEmpty()) this else internalEvents.last().lastInternalEvent

    override fun shouldBeExpanded(verboseTrace: Boolean): Boolean {
        return internalEvents.any { it.shouldBeExpanded(verboseTrace) }
    }

    private val internalEvents = mutableListOf<TraceNode>()

    fun addInternalEvent(node: TraceNode) {
        internalEvents.add(node)
    }
}

<<<<<<< HEAD
internal class CallNode(iThread: Int, last: TraceNode?, verboseTrace: Boolean, callDepth: Int, val call: MethodCallTracePoint)
    : TraceInnerNode(iThread, last, verboseTrace, callDepth) {
=======
private class CallNode(
    iThread: Int,
    last: TraceNode?,
    callDepth: Int,
    private val call: MethodCallTracePoint
) : TraceInnerNode(iThread, last, callDepth) {
>>>>>>> 663856ab
    // suspended method contents should be reported
    override fun shouldBeExpanded(verboseTrace: Boolean): Boolean {
        return call.wasSuspended || super.shouldBeExpanded(verboseTrace)
    }

    override fun addRepresentationTo(
        traceRepresentation: MutableList<TraceEventRepresentation>,
        verboseTrace: Boolean
    ): TraceNode? =
        if (!shouldBeExpanded(verboseTrace)) {
            traceRepresentation.add(TraceEventRepresentation(iThread, traceIndentation() + "$call"))
            lastState?.let { traceRepresentation.add(stateEventRepresentation(iThread, it)) }
            lastInternalEvent.next
        } else {
            traceRepresentation.add(TraceEventRepresentation(iThread, traceIndentation() + "$call"))
            next
        }
}

<<<<<<< HEAD
internal class ActorNode(iThread: Int, last: TraceNode?, verboseTrace: Boolean, callDepth: Int, val actor: Actor, private val result: Result?)
    : TraceInnerNode(iThread, last, verboseTrace, callDepth) {
    override fun addRepresentationTo(traceRepresentation: MutableList<TraceEventRepresentation>): TraceNode? =
        if (!shouldBeExpanded) {
=======
private class ActorNode(
    iThread: Int,
    last: TraceNode?,
    callDepth: Int,
    private val actor: Actor,
    private val result: Result?
) : TraceInnerNode(iThread, last, callDepth) {
    override fun addRepresentationTo(
        traceRepresentation: MutableList<TraceEventRepresentation>,
        verboseTrace: Boolean
    ): TraceNode? =
        if (!shouldBeExpanded(verboseTrace)) {
>>>>>>> 663856ab
            val representation = "$actor" + if (result != null) ": $result" else ""
            traceRepresentation.add(TraceEventRepresentation(iThread, representation))
            lastState?.let { traceRepresentation.add(stateEventRepresentation(iThread, it)) }
            lastInternalEvent.next
        } else {
            traceRepresentation.add(TraceEventRepresentation(iThread, "$actor"))
            next
        }
}

<<<<<<< HEAD
private class ActorResultNode(iThread: Int, last: TraceNode?, verboseTrace: Boolean, callDepth: Int, val result: Result?)
    : TraceNode(iThread, last, verboseTrace, callDepth) {
=======
private class ActorResultNode(
    iThread: Int,
    last: TraceNode?,
    callDepth: Int,
    private val result: Result?
) : TraceNode(iThread, last, callDepth) {
>>>>>>> 663856ab
    override val lastState: String? = null
    override val lastInternalEvent: TraceNode = this
    override fun shouldBeExpanded(verboseTrace: Boolean): Boolean = false

    override fun addRepresentationTo(
        traceRepresentation: MutableList<TraceEventRepresentation>,
        verboseTrace: Boolean
    ): TraceNode? {
        if (result != null)
            traceRepresentation.add(TraceEventRepresentation(iThread, traceIndentation() + "result: $result"))
        return next
    }
}

private const val TRACE_INDENTATION = "  "

private fun TraceNode.traceIndentation() = TRACE_INDENTATION.repeat(callDepth)

private fun TraceNode.stateEventRepresentation(iThread: Int, stateRepresentation: String) =
    TraceEventRepresentation(iThread, traceIndentation() + "STATE: $stateRepresentation")

internal class TraceEventRepresentation(val iThread: Int, val representation: String)

// Should be called only during `appendTrace` invocation
internal fun getObjectNumber(clazz: Class<Any>, obj: Any): Int = objectNumeration
    .computeIfAbsent(clazz) { IdentityHashMap() }
    .computeIfAbsent(obj) { 1 + objectNumeration[clazz]!!.size }

<<<<<<< HEAD
internal fun cleanObjectNumeration() {
    objectNumeration.clear()
}

private val objectNumeration = WeakHashMap<Class<Any>, MutableMap<Any, Int>>()
=======
private val objectNumeration = WeakHashMap<Class<Any>, MutableMap<Any, Int>>()

const val DETAILED_PARALLEL_PART_TITLE = "Detailed parallel part trace:"
const val PARALLEL_PART_TITLE = "Parallel part trace:"
>>>>>>> 663856ab
<|MERGE_RESOLUTION|>--- conflicted
+++ resolved
@@ -222,18 +222,11 @@
     iThread: Int,
     last: TraceNode?,
     callDepth: Int,
-<<<<<<< HEAD
     val event: TracePoint,
-    lastExecutedEvent: Boolean = false
-) : TraceNode(iThread, last, verboseTrace, callDepth) {
-    override val lastState: String? = if (event is StateRepresentationTracePoint) event.stateRepresentation else null
-=======
-    private val event: TracePoint,
     private val lastExecutedEvent: Boolean = false
 ) : TraceNode(iThread, last, callDepth) {
     override val lastState: String? =
         if (event is StateRepresentationTracePoint) event.stateRepresentation else null
->>>>>>> 663856ab
     override val lastInternalEvent: TraceNode = this
     override fun shouldBeExpanded(verboseTrace: Boolean): Boolean {
         return lastExecutedEvent || event is SwitchEventTracePoint || verboseTrace
@@ -249,13 +242,8 @@
     }
 }
 
-<<<<<<< HEAD
-internal abstract class TraceInnerNode(iThread: Int, last: TraceNode?, verboseTrace: Boolean, callDepth: Int)
-    : TraceNode(iThread, last, verboseTrace,callDepth) {
-=======
-private abstract class TraceInnerNode(iThread: Int, last: TraceNode?, callDepth: Int) :
+internal abstract class TraceInnerNode(iThread: Int, last: TraceNode?, callDepth: Int) :
     TraceNode(iThread, last, callDepth) {
->>>>>>> 663856ab
     override val lastState: String?
         get() = internalEvents.map { it.lastState }.lastOrNull { it != null }
     override val lastInternalEvent: TraceNode
@@ -272,17 +260,12 @@
     }
 }
 
-<<<<<<< HEAD
-internal class CallNode(iThread: Int, last: TraceNode?, verboseTrace: Boolean, callDepth: Int, val call: MethodCallTracePoint)
-    : TraceInnerNode(iThread, last, verboseTrace, callDepth) {
-=======
-private class CallNode(
+internal class CallNode(
     iThread: Int,
     last: TraceNode?,
     callDepth: Int,
-    private val call: MethodCallTracePoint
+    val call: MethodCallTracePoint
 ) : TraceInnerNode(iThread, last, callDepth) {
->>>>>>> 663856ab
     // suspended method contents should be reported
     override fun shouldBeExpanded(verboseTrace: Boolean): Boolean {
         return call.wasSuspended || super.shouldBeExpanded(verboseTrace)
@@ -302,17 +285,11 @@
         }
 }
 
-<<<<<<< HEAD
-internal class ActorNode(iThread: Int, last: TraceNode?, verboseTrace: Boolean, callDepth: Int, val actor: Actor, private val result: Result?)
-    : TraceInnerNode(iThread, last, verboseTrace, callDepth) {
-    override fun addRepresentationTo(traceRepresentation: MutableList<TraceEventRepresentation>): TraceNode? =
-        if (!shouldBeExpanded) {
-=======
-private class ActorNode(
+internal class ActorNode(
     iThread: Int,
     last: TraceNode?,
     callDepth: Int,
-    private val actor: Actor,
+    val actor: Actor,
     private val result: Result?
 ) : TraceInnerNode(iThread, last, callDepth) {
     override fun addRepresentationTo(
@@ -320,7 +297,6 @@
         verboseTrace: Boolean
     ): TraceNode? =
         if (!shouldBeExpanded(verboseTrace)) {
->>>>>>> 663856ab
             val representation = "$actor" + if (result != null) ": $result" else ""
             traceRepresentation.add(TraceEventRepresentation(iThread, representation))
             lastState?.let { traceRepresentation.add(stateEventRepresentation(iThread, it)) }
@@ -331,17 +307,12 @@
         }
 }
 
-<<<<<<< HEAD
-private class ActorResultNode(iThread: Int, last: TraceNode?, verboseTrace: Boolean, callDepth: Int, val result: Result?)
-    : TraceNode(iThread, last, verboseTrace, callDepth) {
-=======
-private class ActorResultNode(
+internal class ActorResultNode(
     iThread: Int,
     last: TraceNode?,
     callDepth: Int,
-    private val result: Result?
+    val result: Result?
 ) : TraceNode(iThread, last, callDepth) {
->>>>>>> 663856ab
     override val lastState: String? = null
     override val lastInternalEvent: TraceNode = this
     override fun shouldBeExpanded(verboseTrace: Boolean): Boolean = false
@@ -370,15 +341,11 @@
     .computeIfAbsent(clazz) { IdentityHashMap() }
     .computeIfAbsent(obj) { 1 + objectNumeration[clazz]!!.size }
 
-<<<<<<< HEAD
 internal fun cleanObjectNumeration() {
     objectNumeration.clear()
 }
 
 private val objectNumeration = WeakHashMap<Class<Any>, MutableMap<Any, Int>>()
-=======
-private val objectNumeration = WeakHashMap<Class<Any>, MutableMap<Any, Int>>()
 
 const val DETAILED_PARALLEL_PART_TITLE = "Detailed parallel part trace:"
-const val PARALLEL_PART_TITLE = "Parallel part trace:"
->>>>>>> 663856ab
+const val PARALLEL_PART_TITLE = "Parallel part trace:"