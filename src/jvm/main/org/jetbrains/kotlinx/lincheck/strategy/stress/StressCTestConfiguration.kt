--- conflicted
+++ resolved
@@ -24,6 +24,7 @@
 import org.jetbrains.kotlinx.lincheck.*
 import org.jetbrains.kotlinx.lincheck.execution.*
 import org.jetbrains.kotlinx.lincheck.nvm.RecoverabilityModel
+import org.jetbrains.kotlinx.lincheck.nvm.RecoverabilityModel
 import org.jetbrains.kotlinx.lincheck.verifier.*
 import java.lang.reflect.*
 
@@ -33,16 +34,10 @@
 class StressCTestConfiguration(testClass: Class<*>, iterations: Int, threads: Int, actorsPerThread: Int, actorsBefore: Int, actorsAfter: Int,
                                generatorClass: Class<out ExecutionGenerator>, verifierClass: Class<out Verifier>,
                                val invocationsPerIteration: Int, requireStateEquivalenceCheck: Boolean, minimizeFailedScenario: Boolean,
-<<<<<<< HEAD
-                               sequentialSpecification: Class<*>?, timeoutMs: Long,
+                               sequentialSpecification: Class<*>, timeoutMs: Long, customScenarios: List<ExecutionScenario>,
                                recoverabilityModel: RecoverabilityModel
 ) : CTestConfiguration(testClass, iterations, threads, actorsPerThread, actorsBefore, actorsAfter, generatorClass, verifierClass,
-    requireStateEquivalenceCheck, minimizeFailedScenario, sequentialSpecification, timeoutMs, recoverabilityModel) {
-=======
-                               sequentialSpecification: Class<*>, timeoutMs: Long, customScenarios: List<ExecutionScenario>
-) : CTestConfiguration(testClass, iterations, threads, actorsPerThread, actorsBefore, actorsAfter, generatorClass, verifierClass,
-    requireStateEquivalenceCheck, minimizeFailedScenario, sequentialSpecification, timeoutMs, customScenarios) {
->>>>>>> 84fc1608
+    requireStateEquivalenceCheck, minimizeFailedScenario, sequentialSpecification, timeoutMs, customScenarios, recoverabilityModel) {
     override fun createStrategy(testClass: Class<*>, scenario: ExecutionScenario, validationFunctions: List<Method>,
                                 stateRepresentationMethod: Method?, verifier: Verifier) =
         StressStrategy(this, testClass, scenario, validationFunctions, stateRepresentationMethod, verifier, recoverabilityModel)
