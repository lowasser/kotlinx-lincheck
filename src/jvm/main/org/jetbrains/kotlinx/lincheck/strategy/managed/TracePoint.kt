--- conflicted
+++ resolved
@@ -255,13 +255,8 @@
 }
 
 internal enum class CrashReason(private val reason: String) {
-<<<<<<< HEAD
-    CRASH("crash"),
-    SYSTEM_CRASH("system crash");
-=======
     CRASH("CRASH"),
     SYSTEM_CRASH("SYSTEM CRASH");
->>>>>>> 82310538
     override fun toString() = reason
 }
 
