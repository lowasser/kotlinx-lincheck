/*
 * Lincheck
 *
 * Copyright (C) 2019 - 2022 JetBrains s.r.o.
 *
 * This program is free software: you can redistribute it and/or modify
 * it under the terms of the GNU Lesser General Public License as
 * published by the Free Software Foundation, either version 3 of the
 * License, or (at your option) any later version.
 *
 * This program is distributed in the hope that it will be useful,
 * but WITHOUT ANY WARRANTY; without even the implied warranty of
 * MERCHANTABILITY or FITNESS FOR A PARTICULAR PURPOSE.  See the
 * GNU General Lesser Public License for more details.
 *
 * You should have received a copy of the GNU General Lesser Public
 * License along with this program.  If not, see
 * <http://www.gnu.org/licenses/lgpl-3.0.html>
 */

package org.jetbrains.kotlinx.lincheck

import org.jetbrains.kotlinx.lincheck.runner.ParallelThreadsRunner
import org.jetbrains.kotlinx.lincheck.strategy.managed.ManagedStrategyStateHolder
import org.jetbrains.kotlinx.lincheck.strategy.managed.modelchecking.ModelCheckingStrategy

// This is org.jetbrains.kotlinx.lincheck.IdeaPluginKt class

// Invoked by Lincheck after the minimization is applied. DO NOT FORGET TO TURN OFF THE RUNNER TIMEOUTS.
fun testFailed(trace: Array<String>) {
//    println(trace.contentToString())
}

fun replay(): Boolean {
    return false // should be replaced with `true` to replay the failure
}

<<<<<<< HEAD
fun beforeEvent(eventId: Int, type: String) {
    println("$eventId $type: ${Exception().stackTrace[1]}")
=======
fun beforeEvent(eventId: Int) {
//    println("$eventId")
    runCatching {
        visualizeInstance(testObjectPlantUMLVisualisation())
    }
>>>>>>> 725dd0d3
}

fun visualizeInstance(s: String) {}

fun onThreadChange() {}<|MERGE_RESOLUTION|>--- conflicted
+++ resolved
@@ -35,16 +35,11 @@
     return false // should be replaced with `true` to replay the failure
 }
 
-<<<<<<< HEAD
 fun beforeEvent(eventId: Int, type: String) {
-    println("$eventId $type: ${Exception().stackTrace[1]}")
-=======
-fun beforeEvent(eventId: Int) {
-//    println("$eventId")
     runCatching {
         visualizeInstance(testObjectPlantUMLVisualisation())
     }
->>>>>>> 725dd0d3
+    println("$eventId $type: ${Exception().stackTrace[1]}")
 }
 
 fun visualizeInstance(s: String) {}
