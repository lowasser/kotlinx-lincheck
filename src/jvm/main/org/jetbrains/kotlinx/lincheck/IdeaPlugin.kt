/*
 * Lincheck
 *
 * Copyright (C) 2019 - 2022 JetBrains s.r.o.
 *
 * This program is free software: you can redistribute it and/or modify
 * it under the terms of the GNU Lesser General Public License as
 * published by the Free Software Foundation, either version 3 of the
 * License, or (at your option) any later version.
 *
 * This program is distributed in the hope that it will be useful,
 * but WITHOUT ANY WARRANTY; without even the implied warranty of
 * MERCHANTABILITY or FITNESS FOR A PARTICULAR PURPOSE.  See the
 * GNU General Lesser Public License for more details.
 *
 * You should have received a copy of the GNU General Lesser Public
 * License along with this program.  If not, see
 * <http://www.gnu.org/licenses/lgpl-3.0.html>
 */

package org.jetbrains.kotlinx.lincheck

<<<<<<< HEAD
import org.jetbrains.kotlinx.lincheck.runner.FixedActiveThreadsExecutor
import org.jetbrains.kotlinx.lincheck.runner.ParallelThreadsRunner
import org.jetbrains.kotlinx.lincheck.strategy.managed.ManagedStrategyStateHolder
import org.jetbrains.kotlinx.lincheck.strategy.managed.modelchecking.ModelCheckingStrategy

=======
>>>>>>> 5025e428
// This is org.jetbrains.kotlinx.lincheck.IdeaPluginKt class

const val MINIMAL_PLUGIN_VERSION = "0.0.1"

// Invoked by Lincheck after the minimization is applied. DO NOT FORGET TO TURN OFF THE RUNNER TIMEOUTS.
fun testFailed(trace: Array<String>, version: String?, minimalPluginVersion: String) {
}

fun isDebuggerTestMode() = System.getProperty("lincheck.debug.test") != null

fun ideaPluginEnabled(): Boolean { // should be replaced with `true` to debug the failure
    // treat as enabled in tests
    return isDebuggerTestMode()
        .also {
            if (it) println("Run Lincheck test with before events")
        }
}

fun replay(): Boolean {
    return false // should be replaced with `true` to replay the failure
}

fun beforeEvent(eventId: Int, type: String) {
    if (needVisualization()) {
        runCatching {
            val testObject =
                ((ManagedStrategyStateHolder.strategy as ModelCheckingStrategy).runner as ParallelThreadsRunner).testInstance

            val labelsMap = createObjectToNumberMap(testObject)
            val threads = executorThreads()
            val continuationToLincheckThreadIdMap = createContinuationToThreadIdMap(threads)
            val threadToLincheckThreadIdMap = createThreadToLincheckThreadIdMap(threads)

            visualizeInstance(testObject, labelsMap, continuationToLincheckThreadIdMap, threadToLincheckThreadIdMap)
        }
    }
}

private fun createObjectToNumberMap(testObject: Any): Array<Any> {
    val resultArray = arrayListOf<Any>()

    val numbersMap = traverseTestObject(testObject)
    numbersMap.forEach { (labeledObject, label) -> // getObjectNumbersMap()
        resultArray.add(labeledObject)
        resultArray.add(label)
    }
    return resultArray.toTypedArray()
}

private fun executorThreads(): List<FixedActiveThreadsExecutor.TestThread>? {
    val runner =
        (ManagedStrategyStateHolder.strategy as? ModelCheckingStrategy)?.runner as? ParallelThreadsRunner
    return runner?.executor?.threads
}

private fun createThreadToLincheckThreadIdMap(threads: List<FixedActiveThreadsExecutor.TestThread>?): Array<Any> {
    if (threads == null) return emptyArray()

    val array = arrayListOf<Any>()
    for (i in threads.indices) {
        val thread = threads[i]
        array.add(thread)
        array.add(thread.iThread)
    }

    return array.toTypedArray()
}

private fun createContinuationToThreadIdMap(threads: List<FixedActiveThreadsExecutor.TestThread>?): Array<Any> {
    if (threads == null) return emptyArray()

    val array = arrayListOf<Any>()
    for (i in threads.indices) {
        val thread = threads[i]
        array.add(thread.cont ?: continue)
        array.add(thread.iThread)
    }

    return array.toTypedArray()
}


fun visualizeInstance(
    testObject: Any,
    numbersArrayMap: Array<Any>,
    threadsArrayMap: Array<Any>,
    threadToLincheckThreadIdMap: Array<Any>
) {}
fun needVisualization(): Boolean = false // may be replaced with 'true' in plugin

fun onThreadChange() {}<|MERGE_RESOLUTION|>--- conflicted
+++ resolved
@@ -20,14 +20,11 @@
 
 package org.jetbrains.kotlinx.lincheck
 
-<<<<<<< HEAD
 import org.jetbrains.kotlinx.lincheck.runner.FixedActiveThreadsExecutor
 import org.jetbrains.kotlinx.lincheck.runner.ParallelThreadsRunner
 import org.jetbrains.kotlinx.lincheck.strategy.managed.ManagedStrategyStateHolder
 import org.jetbrains.kotlinx.lincheck.strategy.managed.modelchecking.ModelCheckingStrategy
 
-=======
->>>>>>> 5025e428
 // This is org.jetbrains.kotlinx.lincheck.IdeaPluginKt class
 
 const val MINIMAL_PLUGIN_VERSION = "0.0.1"
@@ -51,6 +48,8 @@
 }
 
 fun beforeEvent(eventId: Int, type: String) {
+    val strategy = (ManagedStrategyStateHolder.strategy!! as ModelCheckingStrategy)
+    strategy.enterIgnoredSection(strategy.currentThreadNumber())
     if (needVisualization()) {
         runCatching {
             val testObject =
@@ -64,6 +63,7 @@
             visualizeInstance(testObject, labelsMap, continuationToLincheckThreadIdMap, threadToLincheckThreadIdMap)
         }
     }
+    strategy.leaveIgnoredSection(strategy.currentThreadNumber())
 }
 
 private fun createObjectToNumberMap(testObject: Any): Array<Any> {
