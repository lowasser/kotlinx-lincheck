/*-
 * #%L
 * Lincheck
 * %%
 * Copyright (C) 2019 - 2020 JetBrains s.r.o.
 * %%
 * This program is free software: you can redistribute it and/or modify
 * it under the terms of the GNU Lesser General Public License as
 * published by the Free Software Foundation, either version 3 of the
 * License, or (at your option) any later version.
 * 
 * This program is distributed in the hope that it will be useful,
 * but WITHOUT ANY WARRANTY; without even the implied warranty of
 * MERCHANTABILITY or FITNESS FOR A PARTICULAR PURPOSE.  See the
 * GNU General Lesser Public License for more details.
 * 
 * You should have received a copy of the GNU General Lesser Public
 * License along with this program.  If not, see
 * <http://www.gnu.org/licenses/lgpl-3.0.html>.
 * #L%
 */
package org.jetbrains.kotlinx.lincheck.test.representation

<<<<<<< HEAD
import org.jetbrains.kotlinx.lincheck.*
import org.jetbrains.kotlinx.lincheck.annotations.*
=======
>>>>>>> 663856ab
import org.jetbrains.kotlinx.lincheck.annotations.Operation
import org.jetbrains.kotlinx.lincheck.strategy.*
import org.jetbrains.kotlinx.lincheck.strategy.managed.modelchecking.*
import org.jetbrains.kotlinx.lincheck.strategy.stress.*
import org.jetbrains.kotlinx.lincheck.test.*
<<<<<<< HEAD
import org.jetbrains.kotlinx.lincheck.verifier.*
import org.junit.*
=======
import org.jetbrains.kotlinx.lincheck.test.util.runModelCheckingTestAndCheckOutput
import org.jetbrains.kotlinx.lincheck.verifier.VerifierState
import org.junit.Test
import java.lang.IllegalStateException
import java.lang.StringBuilder
>>>>>>> 663856ab
import java.util.concurrent.atomic.*

/**
 * This test checks that there are states in reported interleavings for model checking strategy.
 */
@Ignore
open class ModelCheckingStateReportingTest {
    @Volatile
    private var counter = AtomicInteger(0)

    @Operation
    fun operation(): Int {
        counter.incrementAndGet()
        return counter.getAndIncrement()
    }

    @StateRepresentation
    fun stateRepresentation() = counter.toString()

    @Test
<<<<<<< HEAD
    fun test() {
        val options = ModelCheckingOptions()
                .actorsPerThread(1)
                .actorsBefore(0)
                .actorsAfter(0)
                .requireStateEquivalenceImplCheck(false)
        val failure = options.checkImpl(this::class.java)
        check(failure != null) { "the test should fail" }
        val log = StringBuilder().appendFailure(failure).toString()
        println(log)
        check("STATE: 0" in log)
        check("STATE: 1" in log)
        check("STATE: 4" in log)
        check(log.split("incrementAndGet(): 1").size - 1 == 1) { "A method call is logged twice in the trace" }
        checkTraceHasNoLincheckEvents(log)
=======
    fun test() = runModelCheckingTestAndCheckOutput( "state_representation.txt") {
        actorsPerThread(1)
        actorsBefore(0)
        actorsAfter(0)
        requireStateEquivalenceImplCheck(false)
>>>>>>> 663856ab
    }
}

/**
 * This test checks for incorrect scenarios states are reported.
 * States should be present after every part of the scenario (init, parallel, post).
 */
class StressStateReportingTest : VerifierState() {
    @Volatile
    private var counter = 0

    @Operation
    fun operation(): Int {
        ++counter
        return ++counter
    }

    override fun extractState(): Any = counter

    @StateRepresentation
    fun stateRepresentation() = counter.toString()

    @Test
    fun test() {
        val options = StressOptions()
            .actorsPerThread(1)
            .actorsBefore(0)
            .actorsAfter(0)
        val failure = options.checkImpl(this::class.java)
        check(failure != null) { "the test should fail" }
        val log = StringBuilder().appendFailure(failure).toString()
        check("STATE: 0" in log)
        check("STATE: 2" in log || "STATE: 3" in log || "STATE: 4" in log)
        checkTraceHasNoLincheckEvents(log)
    }
}

@Ignore
class StateRepresentationInParentClassTest : ModelCheckingStateReportingTest()

class TwoStateRepresentationFunctionsTest : VerifierState() {
    @Volatile
    private var counter = 0

    @Operation
    fun operation(): Int {
        ++counter
        return inc()
    }

    private fun inc(): Int = ++counter

    override fun extractState(): Any = counter

    @StateRepresentation
    fun stateRepresentation1() = counter.toString()

    @StateRepresentation
    fun stateRepresentation2() = counter.toString()

    @Test(expected = IllegalStateException::class)
    fun test() {
        ModelCheckingOptions()
            .actorsPerThread(1)
            .actorsBefore(0)
            .actorsAfter(0)
            .checkImpl(this::class.java)
    }
}

/**
 * Check LinCheck do not fail when state implementation is not deterministic.
 */
class NonDeterministicStateRepresentationTest() {
    @Volatile
    private var counter = AtomicInteger(0)

    @Operation
    fun operation(): Int {
        counter.incrementAndGet()
        return counter.getAndIncrement()
    }

    @StateRepresentation
    fun stateRepresentation() = "(${counter.get()}, ${Any()})"

    @Test
    fun test() {
        val options = ModelCheckingOptions()
            .actorsPerThread(1)
            .actorsBefore(0)
            .actorsAfter(0)
        val failure = options.checkImpl(this::class.java)
        check(failure != null) { "the test should fail" }
        check(failure is IncorrectResultsFailure) { "Incorrect results are expected, but ${failure::class.simpleName} failure found." }
    }
}<|MERGE_RESOLUTION|>--- conflicted
+++ resolved
@@ -21,32 +21,24 @@
  */
 package org.jetbrains.kotlinx.lincheck.test.representation
 
-<<<<<<< HEAD
-import org.jetbrains.kotlinx.lincheck.*
-import org.jetbrains.kotlinx.lincheck.annotations.*
-=======
->>>>>>> 663856ab
 import org.jetbrains.kotlinx.lincheck.annotations.Operation
-import org.jetbrains.kotlinx.lincheck.strategy.*
-import org.jetbrains.kotlinx.lincheck.strategy.managed.modelchecking.*
+import org.jetbrains.kotlinx.lincheck.annotations.StateRepresentation
+import org.jetbrains.kotlinx.lincheck.appendFailure
+import org.jetbrains.kotlinx.lincheck.checkImpl
+import org.jetbrains.kotlinx.lincheck.strategy.managed.modelchecking.ModelCheckingOptions
 import org.jetbrains.kotlinx.lincheck.strategy.stress.*
+import org.jetbrains.kotlinx.lincheck.strategy.IncorrectResultsFailure
 import org.jetbrains.kotlinx.lincheck.test.*
-<<<<<<< HEAD
-import org.jetbrains.kotlinx.lincheck.verifier.*
-import org.junit.*
-=======
 import org.jetbrains.kotlinx.lincheck.test.util.runModelCheckingTestAndCheckOutput
 import org.jetbrains.kotlinx.lincheck.verifier.VerifierState
 import org.junit.Test
 import java.lang.IllegalStateException
 import java.lang.StringBuilder
->>>>>>> 663856ab
 import java.util.concurrent.atomic.*
 
 /**
  * This test checks that there are states in reported interleavings for model checking strategy.
  */
-@Ignore
 open class ModelCheckingStateReportingTest {
     @Volatile
     private var counter = AtomicInteger(0)
@@ -61,29 +53,11 @@
     fun stateRepresentation() = counter.toString()
 
     @Test
-<<<<<<< HEAD
-    fun test() {
-        val options = ModelCheckingOptions()
-                .actorsPerThread(1)
-                .actorsBefore(0)
-                .actorsAfter(0)
-                .requireStateEquivalenceImplCheck(false)
-        val failure = options.checkImpl(this::class.java)
-        check(failure != null) { "the test should fail" }
-        val log = StringBuilder().appendFailure(failure).toString()
-        println(log)
-        check("STATE: 0" in log)
-        check("STATE: 1" in log)
-        check("STATE: 4" in log)
-        check(log.split("incrementAndGet(): 1").size - 1 == 1) { "A method call is logged twice in the trace" }
-        checkTraceHasNoLincheckEvents(log)
-=======
     fun test() = runModelCheckingTestAndCheckOutput( "state_representation.txt") {
         actorsPerThread(1)
         actorsBefore(0)
         actorsAfter(0)
         requireStateEquivalenceImplCheck(false)
->>>>>>> 663856ab
     }
 }
 
@@ -121,7 +95,6 @@
     }
 }
 
-@Ignore
 class StateRepresentationInParentClassTest : ModelCheckingStateReportingTest()
 
 class TwoStateRepresentationFunctionsTest : VerifierState() {
