/*-
 * #%L
 * Lincheck
 * %%
 * Copyright (C) 2019 - 2020 JetBrains s.r.o.
 * %%
 * This program is free software: you can redistribute it and/or modify
 * it under the terms of the GNU Lesser General Public License as
 * published by the Free Software Foundation, either version 3 of the
 * License, or (at your option) any later version.
 * 
 * This program is distributed in the hope that it will be useful,
 * but WITHOUT ANY WARRANTY; without even the implied warranty of
 * MERCHANTABILITY or FITNESS FOR A PARTICULAR PURPOSE.  See the
 * GNU General Lesser Public License for more details.
 * 
 * You should have received a copy of the GNU General Lesser Public
 * License along with this program.  If not, see
 * <http://www.gnu.org/licenses/lgpl-3.0.html>.
 * #L%
 */
package org.jetbrains.kotlinx.lincheck.test.transformation

import org.jetbrains.kotlinx.lincheck.Options
import org.jetbrains.kotlinx.lincheck.annotations.Operation
import org.jetbrains.kotlinx.lincheck.annotations.Param
import org.jetbrains.kotlinx.lincheck.paramgen.ParameterGenerator
import org.jetbrains.kotlinx.lincheck.strategy.IncorrectResultsFailure
import org.jetbrains.kotlinx.lincheck.test.AbstractLincheckTest
import java.util.concurrent.atomic.AtomicInteger
import java.util.concurrent.atomic.AtomicReference

class CustomResultTest : AbstractLincheckTest() {
    private val counter = AtomicReference(CustomValue(0))

    @Operation
    fun getAndSet(key: Int) = counter.getAndSet(CustomValue(key))

    override fun extractState(): Any = counter.get().value

    override fun <O : Options<O, *>> O.customize() {
        iterations(1)
        actorsBefore(0)
        actorsAfter(0)
    }
}

class ListAsResultIncorrectTest : AbstractLincheckTest(IncorrectResultsFailure::class) {
    private val value = mutableListOf(1, 2)

    @Operation
    fun get(key: Int): List<Int> {
        value[0]++
        return value
    }

    override fun extractState(): Any = value

    override fun <O : Options<O, *>> O.customize() {
        iterations(1)
        actorsBefore(0)
        actorsAfter(0)
    }
}

@Param(name = "key", gen = ValueHolderGen::class)
class CustomParameterTest : AbstractLincheckTest() {
    private val counter = AtomicInteger(0)

    @Operation
    fun operation(@Param(name = "key") key: CustomValue): Int = counter.addAndGet(key.value)

    override fun extractState(): Any = counter.get()

    override fun <O : Options<O, *>> O.customize() {
        iterations(1)
        actorsBefore(0)
        actorsAfter(0)
    }
}

@Param(name = "key", gen = ValueHolderGen::class)
class CustomParameterIncorrectTest : AbstractLincheckTest(IncorrectResultsFailure::class) {
    private var counter = 0

    @Operation
    fun operation(@Param(name = "key") key: CustomValue): Int {
        counter += key.value
        return counter
    }

    override fun extractState(): Any = counter

    override fun <O : Options<O, *>> O.customize() {
        iterations(1)
        actorsBefore(0)
        actorsAfter(0)
    }
}

<<<<<<< HEAD
class ValueHolderGen(conf: String) : ParameterGenerator<CustomValue> {
    override fun generate(): CustomValue {
        return listOf(CustomValue(1), CustomValue(2)).random()
=======
class ValueHolderGen(randomProvider: RandomProvider, conf: String) : ParameterGenerator<ValueHolder> {
    override fun generate(): ValueHolder {
        return listOf(ValueHolder(1), ValueHolder(2)).random()
>>>>>>> 663856ab
    }
}

@Param(name = "key", gen = JavaUtilGen::class)
class ListAsParameterTest : AbstractLincheckTest() {
    @Operation
    fun operation(@Param(name = "key") key: List<Int>): Int = key[0] + key.sum()

    override fun extractState(): Any = 0 // constant state

    override fun <O : Options<O, *>> O.customize() {
        iterations(1)
        actorsBefore(0)
        actorsAfter(0)
    }
}

class JavaUtilGen(randomProvider: RandomProvider, conf: String) : ParameterGenerator<List<Int>> {
    override fun generate() = listOf(1, 2)
}

data class CustomValue(val value: Int)

@Param(name = "key", gen = NullGen::class)
class CustomNullParameterTest : AbstractLincheckTest() {
    @Operation
    fun operation(@Param(name = "key") key: List<Int>?): Int = key?.sum() ?: 0

    override fun extractState(): Any = 0 // constant state

    override fun <O : Options<O, *>> O.customize() {
        iterations(1)
        actorsBefore(0)
        actorsAfter(0)
    }
}

class NullGen(randomProvider: RandomProvider, conf: String) : ParameterGenerator<List<Int>?> {
    override fun generate() = null
}<|MERGE_RESOLUTION|>--- conflicted
+++ resolved
@@ -21,7 +21,7 @@
  */
 package org.jetbrains.kotlinx.lincheck.test.transformation
 
-import org.jetbrains.kotlinx.lincheck.Options
+import org.jetbrains.kotlinx.lincheck.*
 import org.jetbrains.kotlinx.lincheck.annotations.Operation
 import org.jetbrains.kotlinx.lincheck.annotations.Param
 import org.jetbrains.kotlinx.lincheck.paramgen.ParameterGenerator
@@ -98,15 +98,9 @@
     }
 }
 
-<<<<<<< HEAD
-class ValueHolderGen(conf: String) : ParameterGenerator<CustomValue> {
+class ValueHolderGen(randomProvider: RandomProvider, conf: String) : ParameterGenerator<CustomValue> {
     override fun generate(): CustomValue {
         return listOf(CustomValue(1), CustomValue(2)).random()
-=======
-class ValueHolderGen(randomProvider: RandomProvider, conf: String) : ParameterGenerator<ValueHolder> {
-    override fun generate(): ValueHolder {
-        return listOf(ValueHolder(1), ValueHolder(2)).random()
->>>>>>> 663856ab
     }
 }
 
