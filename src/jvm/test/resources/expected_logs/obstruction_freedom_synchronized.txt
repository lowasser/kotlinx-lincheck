--- conflicted
+++ resolved
@@ -15,8 +15,7 @@
 |                                                                                                                          |   MONITORENTER at ObstructionFreedomSynchronizedRepresentationTest.operation(ObstructionFreedomRepresentationTest.kt:74) |
 |                                                                                                                          |   switch                                                                                                                 |
 | operation()                                                                                                              |                                                                                                                          |
-<<<<<<< HEAD
-|   MONITORENTER at ObstructionFreedomSynchronizedRepresentationTest.operation(ObstructionFreedomRepresentationTest.kt:86) |                                                                                                                          |
+|   MONITORENTER at ObstructionFreedomSynchronizedRepresentationTest.operation(ObstructionFreedomRepresentationTest.kt:74) |                                                                                                                          |
 
 = You can add this scenario as a custom test. Insert this code in your testing options configuration =
 .addCustomScenario(
@@ -30,7 +29,4 @@
 					)
 				)
 		.build()
-)
-=======
-|   MONITORENTER at ObstructionFreedomSynchronizedRepresentationTest.operation(ObstructionFreedomRepresentationTest.kt:74) |                                                                                                                          |
->>>>>>> 7cb4d286
+)